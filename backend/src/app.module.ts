import { Module } from '@nestjs/common';
import { ConfigModule, ConfigService } from '@nestjs/config';
import { TypeOrmModule } from '@nestjs/typeorm';
import { GraphQLModule } from '@nestjs/graphql';
import { ApolloDriver, ApolloDriverConfig } from '@nestjs/apollo';
import { ThrottlerModule, ThrottlerGuard } from '@nestjs/throttler';
import { EventEmitterModule } from '@nestjs/event-emitter';
import { APP_GUARD, APP_FILTER, APP_INTERCEPTOR } from '@nestjs/core';
import { join } from 'path';
import { GlobalExceptionFilter } from './common/filters/global-exception.filter';
import { LoggingInterceptor } from './common/interceptors/logging.interceptor';

import { CardsModule } from './cards/cards.module';
import { DecksModule } from './decks/decks.module';
import { UsersModule } from './users/users.module';
import { AuthModule } from './auth/auth.module';
import { SearchModule } from './search/search.module';
import { TournamentsModule } from './tournaments/tournaments.module';
import { MatchmakingModule } from './matchmaking/matchmaking.module';
import { MigrationModule } from './migration/migration.module';
import { AiDeckbuildingModule } from './ai-deckbuilding/ai-deckbuilding.module';
import { PhysicalSimulationModule } from './physical-simulation/physical-simulation.module';
import { EventsModule } from './events/events.module';
import { SimulatorModule } from './simulator/simulator.module';
import { RatingsModule } from './ratings/ratings.module';
import { AuditModule } from './audit/audit.module';
import { NotificationsModule } from './notifications/notifications.module';
import { AnalyticsModule } from './analytics/analytics.module';
import { OcrModule } from './ocr/ocr.module';
<<<<<<< HEAD
=======
import { UpscalingModule } from './upscaling/upscaling.module';
>>>>>>> 0f86e4a1

@Module({
  imports: [
    // Configuration management
    ConfigModule.forRoot({
      isGlobal: true,
      envFilePath: ['.env.local', '.env'],
    }),

    // Database configuration
    TypeOrmModule.forRootAsync({
      imports: [ConfigModule],
      inject: [ConfigService],
      useFactory: (configService: ConfigService) => ({
        type: 'postgres',
        host: configService.get('DB_HOST', 'localhost'),
        port: configService.get('DB_PORT', 5432),
        username: configService.get('DB_USERNAME', 'konivrer'),
        password: configService.get('DB_PASSWORD', 'konivrer_dev'),
        database: configService.get('DB_DATABASE', 'konivrer_db'),
        entities: [__dirname + '/**/*.entity{.ts,.js}'],
        synchronize: configService.get('NODE_ENV') !== 'production',
        logging: configService.get('NODE_ENV') === 'development',
      }),
    }),

    // Rate limiting configuration
    ThrottlerModule.forRoot([
      {
        name: 'read',
        ttl: 60000, // 1 minute
        limit: 1000, // 1000 req/min for read endpoints
      },
      {
        name: 'write',
        ttl: 60000, // 1 minute  
        limit: 100, // 100 req/min for write endpoints
      },
    ]),

    // Event system for notifications
    EventEmitterModule.forRoot(),

    // GraphQL configuration
    GraphQLModule.forRootAsync<ApolloDriverConfig>({
      driver: ApolloDriver,
      imports: [ConfigModule],
      inject: [ConfigService],
      useFactory: (configService: ConfigService) => ({
        autoSchemaFile: join(process.cwd(), 'src/schema.gql'),
        sortSchema: true,
        playground: configService.get('NODE_ENV') !== 'production',
        introspection: true,
        context: ({ req }) => ({ req }),
      }),
    }),

    // Feature modules
    CardsModule,
    DecksModule,
    UsersModule,
    AuthModule,
    SearchModule,
    TournamentsModule,
    MatchmakingModule,
    EventsModule,
    SimulatorModule,
    RatingsModule,
    AuditModule,
    MigrationModule,
    AiDeckbuildingModule,
    PhysicalSimulationModule,
    NotificationsModule,
    AnalyticsModule,
    OcrModule,
<<<<<<< HEAD
=======
    UpscalingModule,
>>>>>>> 0f86e4a1
  ],
  controllers: [],
  providers: [
    {
      provide: APP_GUARD,
      useClass: ThrottlerGuard,
    },
    {
      provide: APP_FILTER,
      useClass: GlobalExceptionFilter,
    },
    {
      provide: APP_INTERCEPTOR,
      useClass: LoggingInterceptor,
    },
  ],
})
export class AppModule {}<|MERGE_RESOLUTION|>--- conflicted
+++ resolved
@@ -27,10 +27,7 @@
 import { NotificationsModule } from './notifications/notifications.module';
 import { AnalyticsModule } from './analytics/analytics.module';
 import { OcrModule } from './ocr/ocr.module';
-<<<<<<< HEAD
-=======
 import { UpscalingModule } from './upscaling/upscaling.module';
->>>>>>> 0f86e4a1
 
 @Module({
   imports: [
@@ -106,10 +103,7 @@
     NotificationsModule,
     AnalyticsModule,
     OcrModule,
-<<<<<<< HEAD
-=======
     UpscalingModule,
->>>>>>> 0f86e4a1
   ],
   controllers: [],
   providers: [
