--- conflicted
+++ resolved
@@ -54,12 +54,8 @@
     "socket.io": "^4.7.2",
     "typeorm": "^0.3.17",
     "uuid": "^9.0.0",
-<<<<<<< HEAD
-    "scribe.js-ocr": "^0.8.0"
-=======
     "scribe.js-ocr": "^0.8.0",
     "pixteroid": "^1.0.3"
->>>>>>> 12c9cc68
   },
   "devDependencies": {
     "@nestjs/cli": "^11.0.10",
