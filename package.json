--- conflicted
+++ resolved
@@ -33,20 +33,14 @@
   "devDependencies": {
     "@types/react": "^19.1.10",
     "@types/react-dom": "^19.1.7",
-<<<<<<< HEAD
     "@typescript-eslint/eslint-plugin": "^8.40.0",
-    "@typescript-eslint/parser": "^8.39.1",
-=======
-    "@typescript-eslint/eslint-plugin": "^8.39.1",
     "@typescript-eslint/parser": "^8.40.0",
->>>>>>> origin/dependabot/npm_and_yarn/typescript-eslint/parser-8.40.0
     "@vitejs/plugin-react": "^5.0.0",
     "eslint": "^9.33.0",
     "eslint-plugin-react-hooks": "^5.2.0",
     "eslint-plugin-react-refresh": "^0.4.20",
     "typescript": "^5.9.2",
-<<<<<<< HEAD
-    "vite": "^7.1.2"
+    "vite": "^7.1.3"
   },
   "optionalDependencies": {
     "@cyclonedx/cyclonedx-npm": "^1.0.0",
@@ -56,8 +50,5 @@
     "chaos-monkey-cli": "^1.0.0",
     "artillery": "^2.0.0",
     "loadtest": "^6.3.0"
-=======
-    "vite": "^7.1.3"
->>>>>>> efc70709
   }
 }