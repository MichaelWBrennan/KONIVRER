{
  "name": "konivrer-deck-database",
  "version": "1.0.0",
  "description": "Professional deck building and card database for KONIVRER trading card game",
  "type": "module",
  "private": true,
  "scripts": {
    "dev": "vite --host 0.0.0.0 --port 12000",
    "build": "vite build",
    "preview": "vite preview --host 0.0.0.0 --port 12001",
    "start": "vite --host 0.0.0.0 --port 12000"
  },
  "keywords": [
    "konivrer",
    "deck-builder",
    "card-game",
    "database",
    "react",
    "vite"
  ],
  "author": "KONIVRER Team",
  "license": "MIT",
  "devDependencies": {
    "@vitejs/plugin-react": "^4.5.2",
    "autoprefixer": "^10.4.16",
    "postcss": "^8.4.32",
    "tailwindcss": "^3.3.6"
  },
  "dependencies": {
    "@hookform/resolvers": "^5.1.1",
    "@react-spring/web": "^9.7.3",
    "@rollup/plugin-commonjs": "^28.0.6",
    "@rollup/plugin-node-resolve": "^16.0.1",
    "@rollup/rollup-linux-x64-gnu": "^4.44.0",
    "@tensorflow/tfjs": "^4.15.0",
    "@types/three": "^0.160.0",
    "axios": "^1.10.0",
    "cannon-es": "^0.20.0",
    "cssnano": "^7.0.7",
<<<<<<< HEAD
    "framer-motion": "^12.18.1",
    "lucide-react": "^0.294.0",
=======
    "framer-motion": "^10.16.4",
    "lucide-react": "^0.522.0",
>>>>>>> d092e21d
    "qrcode.react": "^4.2.0",
    "react": "^18.3.1",
    "react-dom": "^18.3.1",
    "react-hook-form": "^7.58.1",
    "react-router-dom": "^6.20.0",
    "react-spring": "^9.7.3",
    "recharts": "^2.15.4",
    "socket.io-client": "^4.7.4",
    "three": "^0.160.0",
    "tone": "^14.7.77",
    "tslib": "^2.8.1",
    "vite": "^6.3.5",
    "workbox-window": "^7.0.0",
    "zod": "^3.25.67"
  }
}<|MERGE_RESOLUTION|>--- conflicted
+++ resolved
@@ -37,13 +37,8 @@
     "axios": "^1.10.0",
     "cannon-es": "^0.20.0",
     "cssnano": "^7.0.7",
-<<<<<<< HEAD
     "framer-motion": "^12.18.1",
-    "lucide-react": "^0.294.0",
-=======
-    "framer-motion": "^10.16.4",
     "lucide-react": "^0.522.0",
->>>>>>> d092e21d
     "qrcode.react": "^4.2.0",
     "react": "^18.3.1",
     "react-dom": "^18.3.1",
