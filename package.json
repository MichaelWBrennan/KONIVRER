--- conflicted
+++ resolved
@@ -29,13 +29,8 @@
   "author": "KONIVRER Team",
   "license": "MIT",
   "devDependencies": {
-<<<<<<< HEAD
     "@types/react": "^19.1.6",
-    "@types/react-dom": "^18.2.17",
-=======
-    "@types/react": "^18.2.43",
     "@types/react-dom": "^19.1.5",
->>>>>>> 77027b88
     "@vitejs/plugin-react": "^4.2.1",
     "eslint": "^8.55.0",
     "eslint-plugin-react": "^7.33.2",
@@ -44,13 +39,8 @@
     "vite": "^5.0.8"
   },
   "dependencies": {
-<<<<<<< HEAD
     "react": "^19.1.0",
-    "react-dom": "^18.2.0",
-=======
-    "react": "^18.2.0",
     "react-dom": "^19.1.0",
->>>>>>> 77027b88
     "react-router-dom": "^6.20.1",
     "lucide-react": "^0.511.0",
     "framer-motion": "^12.15.0",
