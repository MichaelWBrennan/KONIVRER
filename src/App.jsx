import { BrowserRouter as Router, Routes, Route } from 'react-router-dom';
import { ErrorBoundary } from './components/ErrorBoundary';
import { AuthProvider } from './contexts/AuthContext';
import { DataProvider } from './contexts/DataContext';
import { Layout } from './components/Layout';
import { Home } from './pages/Home';
import EnhancedCardDatabase from './pages/EnhancedCardDatabase';
import EnhancedTournaments from './components/EnhancedTournaments';
import { JudgeCenter } from './pages/JudgeCenter';
import { TournamentCreate } from './pages/TournamentCreate';
import EnhancedProfile from './components/EnhancedProfile';
import LiveTournament from './pages/LiveTournament';
import SocialHub from './pages/SocialHub';
import AnalyticsDashboard from './pages/AnalyticsDashboard';
import AdminPanel from './pages/AdminPanel';
import TournamentCenter from './pages/TournamentCenter';
import Matches from './pages/Matches';
import Events from './pages/Events';
import TournamentMatchAnalytics from './pages/TournamentMatchAnalytics';
import UnifiedDeckSystem from './pages/UnifiedDeckSystem';

function App() {
  return (
    <ErrorBoundary>
      <AuthProvider>
        <DataProvider>
          <Router>
            <Layout>
              <Routes>
                <Route path="/" element={<Home />} />
                <Route path="/cards" element={<EnhancedCardDatabase />} />
                <Route path="/decklists" element={<UnifiedDeckSystem />} />
                <Route path="/deckbuilder" element={<UnifiedDeckSystem />} />
<<<<<<< HEAD
                <Route
                  path="/deckbuilder/:deckId"
                  element={<UnifiedDeckSystem />}
                />
                <Route
                  path="/deckbuilder-advanced"
                  element={<UnifiedDeckSystem />}
                />
                <Route
                  path="/deckbuilder-advanced/:deckId"
                  element={<UnifiedDeckSystem />}
                />
=======
                <Route path="/deckbuilder/:deckId" element={<UnifiedDeckSystem />} />
>>>>>>> 656bd0d7
                <Route path="/deck-discovery" element={<UnifiedDeckSystem />} />
                <Route
                  path="/tournaments"
                  element={<TournamentMatchAnalytics />}
                />
                <Route path="/tournaments-old" element={<TournamentCenter />} />
                <Route
                  path="/tournaments/create"
                  element={<TournamentCreate />}
                />
                <Route
                  path="/tournaments/:tournamentId/live"
                  element={<LiveTournament />}
                />
                <Route path="/matches" element={<TournamentMatchAnalytics />} />
                <Route path="/matches-old" element={<Matches />} />
                <Route path="/events" element={<Events />} />
                <Route path="/judge-center" element={<JudgeCenter />} />
                <Route path="/profile" element={<EnhancedProfile />} />
                <Route path="/social" element={<SocialHub />} />
                <Route path="/analytics" element={<AnalyticsDashboard />} />
                <Route path="/admin" element={<AdminPanel />} />
              </Routes>
            </Layout>
          </Router>
        </DataProvider>
      </AuthProvider>
    </ErrorBoundary>
  );
}

export default App;<|MERGE_RESOLUTION|>--- conflicted
+++ resolved
@@ -31,22 +31,7 @@
                 <Route path="/cards" element={<EnhancedCardDatabase />} />
                 <Route path="/decklists" element={<UnifiedDeckSystem />} />
                 <Route path="/deckbuilder" element={<UnifiedDeckSystem />} />
-<<<<<<< HEAD
-                <Route
-                  path="/deckbuilder/:deckId"
-                  element={<UnifiedDeckSystem />}
-                />
-                <Route
-                  path="/deckbuilder-advanced"
-                  element={<UnifiedDeckSystem />}
-                />
-                <Route
-                  path="/deckbuilder-advanced/:deckId"
-                  element={<UnifiedDeckSystem />}
-                />
-=======
                 <Route path="/deckbuilder/:deckId" element={<UnifiedDeckSystem />} />
->>>>>>> 656bd0d7
                 <Route path="/deck-discovery" element={<UnifiedDeckSystem />} />
                 <Route
                   path="/tournaments"
