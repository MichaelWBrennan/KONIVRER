import { BrowserRouter as Router, Routes, Route } from 'react-router-dom';
import { ErrorBoundary } from './components/ErrorBoundary';
import { AuthProvider } from './contexts/AuthContext';
import { DataProvider } from './contexts/DataContext';
import { Layout } from './components/Layout';
import { Home } from './pages/Home';
import { JudgeCenter } from './pages/JudgeCenter';
import { TournamentCreate } from './pages/TournamentCreate';
import EnhancedProfile from './components/EnhancedProfile';
import LiveTournament from './pages/LiveTournament';
import SocialHub from './pages/SocialHub';
import AnalyticsDashboard from './pages/AnalyticsDashboard';
import AdminPanel from './pages/AdminPanel';
import UnifiedDeckSystem from './pages/UnifiedDeckSystem';
import UnifiedTournamentsEvents from './pages/UnifiedTournamentsEvents';
import StoreLocator from './pages/StoreLocator';
import Leaderboards from './pages/Leaderboards';
import OfficialDecklists from './pages/OfficialDecklists';
import LoreCenter from './pages/LoreCenter';
import ProductReleases from './pages/ProductReleases';

import RollOfHonor from './pages/RollOfHonor';
import TournamentManager from './components/TournamentManager';
import MetaAnalysis from './components/MetaAnalysis';
import UnifiedCardDatabase from './components/UnifiedCardDatabase';
import PlayerProfile from './components/PlayerProfile';
import UnifiedCards from './pages/UnifiedCards';
import UnifiedTournaments from './pages/UnifiedTournaments';
import UnifiedCommunity from './pages/UnifiedCommunity';
import UnifiedResources from './pages/UnifiedResources';
import BattlePass from './pages/BattlePass';
import CardMaker from './pages/CardMaker';
import ReplayCenter from './pages/ReplayCenter';

// New MTGGoldfish-inspired features
import PriceTracker from './pages/PriceTracker';
import MetagameAnalysis from './pages/MetagameAnalysis';
import BudgetDecks from './pages/BudgetDecks';
import DeckPricing from './pages/DeckPricing';
import CardSpoilers from './pages/CardSpoilers';

// New EDHREC-inspired features
import CommanderRecommendations from './pages/CommanderRecommendations';
import CardSynergy from './pages/CardSynergy';
import PowerLevelCalculator from './pages/PowerLevelCalculator';
import TournamentResults from './pages/TournamentResults';
import CollectionPortfolio from './pages/CollectionPortfolio';

function App() {
  return (
    <ErrorBoundary>
      <AuthProvider>
        <DataProvider>
          <Router>
            <Layout>
              <Routes>
                {/* Core Pages */}
                <Route path="/" element={<Home />} />

                {/* Cards - Unified card database with all card-related functionality */}
                <Route path="/cards" element={<UnifiedCards />} />
                <Route path="/card-database" element={<UnifiedCards />} />
                <Route path="/advanced-cards" element={<UnifiedCards />} />

                {/* Decks - Unified deck system with all deck-related functionality */}
                <Route path="/decklists" element={<UnifiedDeckSystem />} />
                <Route path="/deckbuilder" element={<UnifiedDeckSystem />} />
                <Route
                  path="/deckbuilder/:deckId"
                  element={<UnifiedDeckSystem />}
                />
                <Route path="/deck-discovery" element={<UnifiedDeckSystem />} />
                <Route
                  path="/official-decklists"
                  element={<OfficialDecklists />}
                />

                {/* Tournaments & Events - Unified competitive section */}
                <Route path="/tournaments" element={<UnifiedTournaments />} />
                <Route path="/events" element={<UnifiedTournaments />} />
                <Route
                  path="/tournaments/create"
                  element={<TournamentCreate />}
                />
                <Route
                  path="/tournaments/:tournamentId/live"
                  element={<LiveTournament />}
                />
                <Route path="/leaderboards" element={<UnifiedTournaments />} />
                <Route path="/analytics" element={<UnifiedTournaments />} />

                {/* Community & Social */}
                <Route path="/social" element={<UnifiedCommunity />} />
                <Route path="/hall-of-fame" element={<UnifiedCommunity />} />
                <Route path="/store-locator" element={<UnifiedCommunity />} />

                {/* Game Resources */}
                <Route path="/lore" element={<UnifiedResources />} />
                <Route path="/products" element={<UnifiedResources />} />
                <Route path="/meta-analysis" element={<UnifiedResources />} />

                {/* User Management */}
                <Route path="/profile" element={<EnhancedProfile />} />
                <Route path="/player/:playerId" element={<PlayerProfile />} />

                {/* New Dueling Nexus Features */}
                <Route path="/battle-pass" element={<BattlePass />} />
                <Route path="/card-maker" element={<CardMaker />} />
                <Route path="/replays" element={<ReplayCenter />} />

                {/* Administrative */}
                <Route path="/judge-center" element={<JudgeCenter />} />
                <Route
                  path="/tournament-manager"
                  element={<TournamentManager />}
                />
<<<<<<< HEAD
                <Route path="/admin" element={<AdminPanel />} />
=======
                <Route path="/meta-analysis" element={<MetaAnalysis />} />
                <Route path="/player/:playerId" element={<PlayerProfile />} />

                {/* New MTGGoldfish-inspired routes */}
                <Route path="/prices" element={<PriceTracker />} />
                <Route path="/price-tracker" element={<PriceTracker />} />
                <Route path="/metagame" element={<MetagameAnalysis />} />
                <Route
                  path="/metagame-analysis"
                  element={<MetagameAnalysis />}
                />
                <Route path="/budget-decks" element={<BudgetDecks />} />
                <Route path="/budget" element={<BudgetDecks />} />
                <Route path="/deck-pricing" element={<DeckPricing />} />
                <Route path="/pricing" element={<DeckPricing />} />
                <Route path="/spoilers" element={<CardSpoilers />} />
                <Route path="/previews" element={<CardSpoilers />} />

                {/* New EDHREC-inspired routes */}
                <Route
                  path="/commander-recommendations"
                  element={<CommanderRecommendations />}
                />
                <Route
                  path="/commander-recs"
                  element={<CommanderRecommendations />}
                />
                <Route
                  path="/commanders"
                  element={<CommanderRecommendations />}
                />
                <Route path="/card-synergy" element={<CardSynergy />} />
                <Route path="/synergy-explorer" element={<CardSynergy />} />
                <Route path="/synergy" element={<CardSynergy />} />
                <Route path="/power-level" element={<PowerLevelCalculator />} />
                <Route
                  path="/power-calculator"
                  element={<PowerLevelCalculator />}
                />
                <Route path="/power" element={<PowerLevelCalculator />} />
>>>>>>> b7e8c9d6
              </Routes>
            </Layout>
          </Router>
        </DataProvider>
      </AuthProvider>
    </ErrorBoundary>
  );
}

export default App;<|MERGE_RESOLUTION|>--- conflicted
+++ resolved
@@ -45,6 +45,7 @@
 import PowerLevelCalculator from './pages/PowerLevelCalculator';
 import TournamentResults from './pages/TournamentResults';
 import CollectionPortfolio from './pages/CollectionPortfolio';
+import FormatStaples from './pages/FormatStaples';
 
 function App() {
   return (
@@ -114,11 +115,7 @@
                   path="/tournament-manager"
                   element={<TournamentManager />}
                 />
-<<<<<<< HEAD
                 <Route path="/admin" element={<AdminPanel />} />
-=======
-                <Route path="/meta-analysis" element={<MetaAnalysis />} />
-                <Route path="/player/:playerId" element={<PlayerProfile />} />
 
                 {/* New MTGGoldfish-inspired routes */}
                 <Route path="/prices" element={<PriceTracker />} />
@@ -157,7 +154,10 @@
                   element={<PowerLevelCalculator />}
                 />
                 <Route path="/power" element={<PowerLevelCalculator />} />
->>>>>>> b7e8c9d6
+                <Route path="/tournament-results" element={<TournamentResults />} />
+                <Route path="/collection" element={<CollectionPortfolio />} />
+                <Route path="/portfolio" element={<CollectionPortfolio />} />
+                <Route path="/format-staples" element={<FormatStaples />} />
               </Routes>
             </Layout>
           </Router>
