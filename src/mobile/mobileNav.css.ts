--- conflicted
+++ resolved
@@ -1,10 +1,6 @@
 import { style } from "@vanilla-extract/css";
 
-<<<<<<< HEAD
-export const nav: any : any = style({
-=======
 export const nav = style({
->>>>>>> f32b1ca6
   position: "fixed",
   left: 0,
   right: 0,
@@ -17,21 +13,13 @@
   paddingBottom: "env(safe-area-inset-bottom, 0px)",
 });
 
-<<<<<<< HEAD
-export const navInner: any : any = style({
-=======
 export const navInner = style({
->>>>>>> f32b1ca6
   display: "grid",
   gridTemplateColumns: "repeat(6, 1fr)",
   alignItems: "center",
 });
 
-<<<<<<< HEAD
-export const tab: any : any = style({
-=======
 export const tab = style({
->>>>>>> f32b1ca6
   padding: "10px 0 8px",
   display: "flex",
   flexDirection: "column",
@@ -42,19 +30,11 @@
   selectors: { "&:active": { opacity: 0.8 } },
 });
 
-<<<<<<< HEAD
-export const tabActive: any : any = style({ color: "var(--text-primary)" });
-
-export const label: any : any = style({ fontSize: 11, marginTop: 4 });
-
-export const moreOverlay: any : any = style({
-=======
 export const tabActive = style({ color: "var(--text-primary)" });
 
 export const label = style({ fontSize: 11, marginTop: 4 });
 
 export const moreOverlay = style({
->>>>>>> f32b1ca6
   position: "fixed",
   inset: 0,
   background: "rgba(0,0,0,0.6)",
@@ -63,11 +43,7 @@
   alignItems: "flex-end",
 });
 
-<<<<<<< HEAD
-export const sheet: any : any = style({
-=======
 export const sheet = style({
->>>>>>> f32b1ca6
   width: "100%",
   background: "rgba(24,24,30,0.98)",
   borderTopLeftRadius: 16,
@@ -78,11 +54,7 @@
   padding: 12,
 });
 
-<<<<<<< HEAD
-export const sheetItem: any : any = style({
-=======
 export const sheetItem = style({
->>>>>>> f32b1ca6
   display: "flex",
   alignItems: "center",
   gap: 10,
@@ -92,21 +64,13 @@
   cursor: "pointer",
 });
 
-<<<<<<< HEAD
-export const sheetHeader: any : any = style({
-=======
 export const sheetHeader = style({
->>>>>>> f32b1ca6
   display: "flex",
   alignItems: "center",
   justifyContent: "space-between",
   padding: "4px 6px 10px 6px",
 });
-<<<<<<< HEAD
-export const closeBtn: any : any = style({
-=======
 export const closeBtn = style({
->>>>>>> f32b1ca6
   border: "1px solid rgba(255,255,255,0.12)",
   borderRadius: 8,
   padding: "6px 10px",
