import { style } from "@vanilla-extract/css";

<<<<<<< HEAD
export const shell: any : any = style({
=======
export const shell = style({
>>>>>>> f89261d2
  minHeight: "100vh",
  display: "flex",
  flexDirection: "column",
  paddingBottom: "calc(56px + env(safe-area-inset-bottom, 0px))",
});

<<<<<<< HEAD
export const title: any : any = style({
=======
export const title = style({
>>>>>>> f89261d2
  fontWeight: 700,
  fontSize: "1.05rem",
  display: "none",
});

<<<<<<< HEAD
export const content: any : any = style({
=======
export const content = style({
>>>>>>> f89261d2
  flex: 1,
  display: "flex",
  flexDirection: "column",
});

<<<<<<< HEAD
export const headerRow: any : any = style({ display: "none" });
export const headerActions: any : any = style({ display: "none" });
export const iconBtn: any : any = style({
=======
export const headerRow = style({ display: "none" });
export const headerActions = style({ display: "none" });
export const iconBtn = style({
>>>>>>> f89261d2
  border: "1px solid rgba(255,255,255,0.08)",
  borderRadius: 8,
  padding: "6px 10px",
  background: "transparent",
  color: "var(--text-primary)",
  cursor: "pointer",
});<|MERGE_RESOLUTION|>--- conflicted
+++ resolved
@@ -1,45 +1,27 @@
 import { style } from "@vanilla-extract/css";
 
-<<<<<<< HEAD
-export const shell: any : any = style({
-=======
 export const shell = style({
->>>>>>> f89261d2
   minHeight: "100vh",
   display: "flex",
   flexDirection: "column",
   paddingBottom: "calc(56px + env(safe-area-inset-bottom, 0px))",
 });
 
-<<<<<<< HEAD
-export const title: any : any = style({
-=======
 export const title = style({
->>>>>>> f89261d2
   fontWeight: 700,
   fontSize: "1.05rem",
   display: "none",
 });
 
-<<<<<<< HEAD
-export const content: any : any = style({
-=======
 export const content = style({
->>>>>>> f89261d2
   flex: 1,
   display: "flex",
   flexDirection: "column",
 });
 
-<<<<<<< HEAD
-export const headerRow: any : any = style({ display: "none" });
-export const headerActions: any : any = style({ display: "none" });
-export const iconBtn: any : any = style({
-=======
 export const headerRow = style({ display: "none" });
 export const headerActions = style({ display: "none" });
 export const iconBtn = style({
->>>>>>> f89261d2
   border: "1px solid rgba(255,255,255,0.08)",
   borderRadius: 8,
   padding: "6px 10px",
