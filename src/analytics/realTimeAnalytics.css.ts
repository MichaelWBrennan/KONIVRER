--- conflicted
+++ resolved
@@ -1,21 +1,13 @@
 import { style } from "@vanilla-extract/css";
 
-<<<<<<< HEAD
-export const chartArea: any : any = style({
-=======
 export const chartArea = style({
->>>>>>> f32b1ca6
   position: "relative",
   height: 160,
   background: "rgba(255,255,255,0.04)",
   borderRadius: 6,
   overflow: "hidden",
 });
-<<<<<<< HEAD
-export const chartBar: any : any = style({
-=======
 export const chartBar = style({
->>>>>>> f32b1ca6
   position: "absolute",
   bottom: 0,
   background: "var(--accent-color)",
@@ -23,44 +15,26 @@
   borderRadius: 2,
 });
 
-<<<<<<< HEAD
-export const eventItem: any : any = style({
-=======
 export const eventItem = style({
->>>>>>> f32b1ca6
   display: "grid",
   gridTemplateColumns: "1fr auto",
   gap: "0.5rem",
   alignItems: "center",
   marginBottom: "0.5rem",
 });
-<<<<<<< HEAD
-export const eventBar: any : any = style({ height: 6, borderRadius: 3 });
-
-export const trendBar: any : any = style({
-=======
 export const eventBar = style({ height: 6, borderRadius: 3 });
 
 export const trendBar = style({
->>>>>>> f32b1ca6
   display: "flex",
   flexDirection: "column",
   alignItems: "center",
 });
-<<<<<<< HEAD
-export const trendBarInner: any : any = style({
-=======
 export const trendBarInner = style({
->>>>>>> f32b1ca6
   width: 12,
   background: "var(--accent-color)",
   borderRadius: 2,
 });
-<<<<<<< HEAD
-export const trendLabel: any : any = style({
-=======
 export const trendLabel = style({
->>>>>>> f32b1ca6
   marginTop: 4,
   fontSize: 12,
   color: "var(--text-secondary)",
