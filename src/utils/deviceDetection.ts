--- conflicted
+++ resolved
@@ -16,19 +16,6 @@
 }
 
 export function detectDevice(): DeviceInfo {
-<<<<<<< HEAD
-  const userAgent    : any : any = navigator.userAgent.toLowerCase();
-  
-  // Detect mobile devices
-  const mobileRegex    : any : any = /android|webos|iphone|ipad|ipod|blackberry|iemobile|opera mini/i;
-  const isMobileUA    : any : any = mobileRegex.test(userAgent);
-  const isMobileScreen    : any : any = window.innerWidth <= 768;
-  const isMobile    : any : any = isMobileUA || isMobileScreen;
-  
-  // Detect tablets vs phones
-  const tabletRegex    : any : any = /ipad|android(?!.*mobile)|kindle|silk/i;
-  const isTabletUA    : any : any = tabletRegex.test(userAgent);
-=======
   const userAgent     = navigator.userAgent.toLowerCase();
   
   // Detect mobile devices
@@ -40,25 +27,10 @@
   // Detect tablets vs phones
   const tabletRegex     = /ipad|android(?!.*mobile)|kindle|silk/i;
   const isTabletUA     = tabletRegex.test(userAgent);
->>>>>>> f89261d2
   
   // Consider it a tablet if:
   // 1. User agent suggests tablet, OR
   // 2. Screen is large enough (>= 768px in any dimension) and is mobile
-<<<<<<< HEAD
-  const minDimension    : any : any = Math.min(window.innerWidth, window.innerHeight);
-  const maxDimension    : any : any = Math.max(window.innerWidth, window.innerHeight);
-  const isTabletScreen    : any : any = (minDimension >= 600 && maxDimension >= 768) || minDimension >= 768;
-  
-  const isTablet    : any : any = isMobile && (isTabletUA || isTabletScreen);
-  const isPhone    : any : any = isMobile && !isTablet;
-  
-  // Detect orientation
-  const orientation: 'portrait' | 'landscape'    : any : any = window.innerHeight > window.innerWidth ? 'portrait' : 'landscape';
-  
-  // All mobile devices (phones and tablets) should be in landscape mode for MTG Arena experience
-  const requiresRotation    : any : any = isMobile && orientation === 'portrait';
-=======
   const minDimension     = Math.min(window.innerWidth, window.innerHeight);
   const maxDimension     = Math.max(window.innerWidth, window.innerHeight);
   const isTabletScreen     = (minDimension >= 600 && maxDimension >= 768) || minDimension >= 768;
@@ -71,7 +43,6 @@
   
   // All mobile devices (phones and tablets) should be in landscape mode for MTG Arena experience
   const requiresRotation     = isMobile && orientation === 'portrait';
->>>>>>> f89261d2
   
   // Detect OS
   let os = 'unknown';
