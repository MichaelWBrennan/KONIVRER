--- conflicted
+++ resolved
@@ -217,32 +217,6 @@
   }
 
   getMinDeckSize(format) {
-<<<<<<< HEAD
-    const formatRules = {
-      standard: 40,
-      limited: 40,
-      eternal: 40,
-    };
-    return formatRules[format] || 40;
-  }
-
-  getMaxDeckSize(format) {
-    const formatRules = {
-      standard: 60,
-      limited: 40,
-      eternal: 60,
-    };
-    return formatRules[format] || 60;
-  }
-
-  getMaxCopies(format) {
-    const formatRules = {
-      standard: 4,
-      limited: 4,
-      eternal: 4,
-    };
-    return formatRules[format] || 4;
-=======
     // KONIVRER requires exactly 40 cards (excluding flag)
     return 40;
   }
@@ -255,7 +229,6 @@
   getMaxCopies(format) {
     // KONIVRER allows maximum 1 copy per card
     return 1;
->>>>>>> 4759532e
   }
 
   getAllowedElements(flagCard) {
@@ -298,14 +271,6 @@
   // Keyword ability definitions based on official KONIVRER rules
   getKeywordDefinition(keyword) {
     const keywords = {
-<<<<<<< HEAD
-      VOID: {
-        name: 'VOID',
-        description:
-          'This ability allows the card to bypass certain defenses and effects.',
-        rulesText:
-          'Cards with VOID cannot be targeted by certain protective effects.',
-=======
       AMALGAM: {
         name: 'AMALGAM',
         description: 'Choose one of two listed Keywords/Elements when played.',
@@ -339,24 +304,10 @@
           "Redirect damage ≤ 🜃 used to pay for this card's Strength, that would be done to you or cards you control, to this card's Strength.",
         rulesText:
           "Doesn't affect 🜂 (Fire) cards. Activates only once on play.",
->>>>>>> 4759532e
       },
       SUBMERGED: {
         name: 'SUBMERGED',
         description:
-<<<<<<< HEAD
-          'This ability relates to water-based mechanics and flow effects.',
-        rulesText:
-          'SUBMERGED cards have enhanced interaction with water-element effects.',
-      },
-      BRILLIANCE: {
-        name: 'BRILLIANCE',
-        description:
-          'This ability represents speed, clarity, and light-based effects.',
-        rulesText:
-          'BRILLIANCE cards can activate certain effects more quickly.',
-      },
-=======
           "Place target Familiar with +1 Counters or Spell with Strength ≤ 🜄 used to pay for this card's Strength, that many cards below the top of its owner's deck.",
         rulesText: "Doesn't affect 🜁 (Air) cards. Activates only once on play.",
       },
@@ -372,7 +323,6 @@
         rulesText:
           'Doesn\'t affect ⭘ (Aether) cards. Removed cards go to the "Removed from Play" zone.',
       },
->>>>>>> 4759532e
     };
 
     return keywords[keyword.toUpperCase()];
@@ -380,25 +330,6 @@
 
   // Element interaction rules based on keyword restrictions
   getElementInteractions(element1, element2) {
-<<<<<<< HEAD
-    // Define element interaction matrix
-    const interactions = {
-      Inferno: {
-        Submerged: 'opposed',
-        Steadfast: 'neutral',
-        Brilliance: 'synergy',
-        Void: 'neutral',
-        Quintessence: 'neutral',
-      },
-      Submerged: {
-        Inferno: 'opposed',
-        Steadfast: 'synergy',
-        Brilliance: 'neutral',
-        Void: 'neutral',
-        Quintessence: 'neutral',
-      },
-      // Add more interactions as defined in the rules
-=======
     // Define element immunity matrix based on official KONIVRER rules
     const immunities = {
       Brilliance: ['Nether'], // Brilliance doesn't affect ▢ (Nether) cards
@@ -423,7 +354,6 @@
       Aether: '⭘',
       Nether: '▢',
       Generic: '✡⃝',
->>>>>>> 4759532e
     };
 
     return 'neutral';
