import { api } from './api';

export interface User {
  id: string;
  email: string;
  username: string;
  firstName?: string;
  lastName?: string;
  role: UserRole;
  avatarUrl?: string;
  isActive: boolean;
  isEmailVerified: boolean;
  displayName: string;
  fullName: string;
  isJudge: boolean;
  judgeLevel: number;
  eloRating: number;
  peakEloRating: number;
  rankTier: string;
  createdAt: Date;
  updatedAt: Date;
}

export enum UserRole {
  PLAYER = 'player',
  JUDGE_L1 = 'judge_l1',
  JUDGE_L2 = 'judge_l2',
  JUDGE_L3 = 'judge_l3',
  ADMIN = 'admin',
  TOURNAMENT_ORGANIZER = 'tournament_organizer',
}

export interface LoginCredentials {
  emailOrUsername: string;
  password: string;
}

export interface AuthResponse {
  message: string;
  user: User;
  accessToken: string;
  refreshToken: string;
  expiresIn: number;
}

export interface RegisterData {
  email: string;
  username: string;
  password: string;
  firstName?: string;
  lastName?: string;
}

class AuthService {
  private static instance: AuthService;
  private token: string | null = null;
  private user: User | null = null;
  private refreshTimeout: number | null = null;

  private constructor() {
    this.initializeAuth();
  }

  static getInstance(): AuthService {
    if (!AuthService.instance) {
      AuthService.instance = new AuthService();
    }
    return AuthService.instance;
  }

  private initializeAuth() {
<<<<<<< HEAD
    const storedToken    : any : any = localStorage.getItem('authToken');
    const storedUser    : any : any = localStorage.getItem('user');
=======
    const storedToken     = localStorage.getItem('authToken');
    const storedUser     = localStorage.getItem('user');
>>>>>>> 5a593401

    if (storedToken && storedUser) {
      this.token = storedToken;
      this.user = JSON.parse(storedUser);
      this.scheduleTokenRefresh();
    }
  }

  async login(credentials: LoginCredentials): Promise<AuthResponse> {
    try {
<<<<<<< HEAD
      const response    : any : any = await api.post('/auth/login', credentials);
      const authData: AuthResponse    : any : any = response.data;
=======
      const response     = await api.post('/auth/login', credentials);
      const authData: AuthResponse     = response.data;
>>>>>>> 5a593401

      this.setAuthData(authData);
      return authData;
    } catch (error: any) {
      throw new Error(error.response?.data?.message || 'Login failed');
    }
  }

  async register(data: RegisterData): Promise<AuthResponse> {
    try {
<<<<<<< HEAD
      const response    : any : any = await api.post('/auth/register', data);
      const authData: AuthResponse    : any : any = response.data;
=======
      const response     = await api.post('/auth/register', data);
      const authData: AuthResponse     = response.data;
>>>>>>> 5a593401

      this.setAuthData(authData);
      return authData;
    } catch (error: any) {
      throw new Error(error.response?.data?.message || 'Registration failed');
    }
  }

  async logout(): Promise<void> {
    try {
      if (this.user) {
        await api.post('/auth/logout');
      }
    } catch (error) {
      console.error('Logout error:', error);
    } finally {
      this.clearAuth();
    }
  }

  async refreshToken(): Promise<boolean> {
    try {
<<<<<<< HEAD
      const refreshToken    : any : any = localStorage.getItem('refreshToken');
=======
      const refreshToken     = localStorage.getItem('refreshToken');
>>>>>>> 5a593401
      if (!refreshToken) {
        this.clearAuth();
        return false;
      }

<<<<<<< HEAD
      const response    : any : any = await api.post('/auth/refresh', { refreshToken });
      const authData: Partial<AuthResponse>    : any : any = response.data;
=======
      const response     = await api.post('/auth/refresh', { refreshToken });
      const authData: Partial<AuthResponse>     = response.data;
>>>>>>> 5a593401

      if (authData.accessToken) {
        this.token = authData.accessToken;
        localStorage.setItem('authToken', authData.accessToken);
        
        if (authData.refreshToken) {
          localStorage.setItem('refreshToken', authData.refreshToken);
        }
        
        this.scheduleTokenRefresh();
        return true;
      }
      
      return false;
    } catch (error) {
      console.error('Token refresh failed:', error);
      this.clearAuth();
      return false;
    }
  }

  async getProfile(): Promise<User | null> {
    try {
      if (!this.token) return null;
      
<<<<<<< HEAD
      const response    : any : any = await api.get('/auth/profile');
=======
      const response     = await api.get('/auth/profile');
>>>>>>> 5a593401
      this.user = response.data.user;
      localStorage.setItem('user', JSON.stringify(this.user));
      
      return this.user;
    } catch (error) {
      console.error('Get profile failed:', error);
      return null;
    }
  }

  private setAuthData(authData: AuthResponse) {
    this.token = authData.accessToken;
    this.user = authData.user;

    localStorage.setItem('authToken', authData.accessToken);
    localStorage.setItem('refreshToken', authData.refreshToken);
    localStorage.setItem('user', JSON.stringify(authData.user));

    this.scheduleTokenRefresh();
  }

  private clearAuth() {
    this.token = null;
    this.user = null;
    
    localStorage.removeItem('authToken');
    localStorage.removeItem('refreshToken');
    localStorage.removeItem('user');

    if (this.refreshTimeout) {
      clearTimeout(this.refreshTimeout);
      this.refreshTimeout = null;
    }
  }

  private scheduleTokenRefresh() {
    if (this.refreshTimeout) {
      clearTimeout(this.refreshTimeout);
    }

    // Refresh token 1 minute before expiry (default 15 minutes)
<<<<<<< HEAD
    const refreshTime    : any : any = 14 * 60 * 1000; // 14 minutes
=======
    const refreshTime     = 14 * 60 * 1000; // 14 minutes
>>>>>>> 5a593401
    this.refreshTimeout = window.setTimeout(() => {
      this.refreshToken();
    }, refreshTime);
  }

  // Getters
  get isAuthenticated(): boolean {
    return !!this.token && !!this.user;
  }

  get currentUser(): User | null {
    return this.user;
  }

  get authToken(): string | null {
    return this.token;
  }

  // Role-based access control
  hasRole(role: UserRole): boolean {
    return this.user?.role === role;
  }

  hasAnyRole(roles: UserRole[]): boolean {
    return this.user ? roles.includes(this.user.role) : false;
  }

  isJudge(): boolean {
    return this.user?.isJudge || false;
  }

  isAdmin(): boolean {
    return this.hasRole(UserRole.ADMIN);
  }

  canAccessJudgePortal(): boolean {
    if (!this.isAuthenticated) return false;
    
    return this.hasAnyRole([
      UserRole.JUDGE_L1,
      UserRole.JUDGE_L2,
      UserRole.JUDGE_L3,
      UserRole.ADMIN,
    ]);
  }

  getJudgeLevel(): number {
    return this.user?.judgeLevel || 0;
  }
}

<<<<<<< HEAD
export const authService    : any : any = AuthService.getInstance();
=======
export const authService     = AuthService.getInstance();
>>>>>>> 5a593401
export default authService;<|MERGE_RESOLUTION|>--- conflicted
+++ resolved
@@ -69,13 +69,8 @@
   }
 
   private initializeAuth() {
-<<<<<<< HEAD
-    const storedToken    : any : any = localStorage.getItem('authToken');
-    const storedUser    : any : any = localStorage.getItem('user');
-=======
     const storedToken     = localStorage.getItem('authToken');
     const storedUser     = localStorage.getItem('user');
->>>>>>> 5a593401
 
     if (storedToken && storedUser) {
       this.token = storedToken;
@@ -86,13 +81,8 @@
 
   async login(credentials: LoginCredentials): Promise<AuthResponse> {
     try {
-<<<<<<< HEAD
-      const response    : any : any = await api.post('/auth/login', credentials);
-      const authData: AuthResponse    : any : any = response.data;
-=======
       const response     = await api.post('/auth/login', credentials);
       const authData: AuthResponse     = response.data;
->>>>>>> 5a593401
 
       this.setAuthData(authData);
       return authData;
@@ -103,13 +93,8 @@
 
   async register(data: RegisterData): Promise<AuthResponse> {
     try {
-<<<<<<< HEAD
-      const response    : any : any = await api.post('/auth/register', data);
-      const authData: AuthResponse    : any : any = response.data;
-=======
       const response     = await api.post('/auth/register', data);
       const authData: AuthResponse     = response.data;
->>>>>>> 5a593401
 
       this.setAuthData(authData);
       return authData;
@@ -132,23 +117,14 @@
 
   async refreshToken(): Promise<boolean> {
     try {
-<<<<<<< HEAD
-      const refreshToken    : any : any = localStorage.getItem('refreshToken');
-=======
       const refreshToken     = localStorage.getItem('refreshToken');
->>>>>>> 5a593401
       if (!refreshToken) {
         this.clearAuth();
         return false;
       }
 
-<<<<<<< HEAD
-      const response    : any : any = await api.post('/auth/refresh', { refreshToken });
-      const authData: Partial<AuthResponse>    : any : any = response.data;
-=======
       const response     = await api.post('/auth/refresh', { refreshToken });
       const authData: Partial<AuthResponse>     = response.data;
->>>>>>> 5a593401
 
       if (authData.accessToken) {
         this.token = authData.accessToken;
@@ -174,11 +150,7 @@
     try {
       if (!this.token) return null;
       
-<<<<<<< HEAD
-      const response    : any : any = await api.get('/auth/profile');
-=======
       const response     = await api.get('/auth/profile');
->>>>>>> 5a593401
       this.user = response.data.user;
       localStorage.setItem('user', JSON.stringify(this.user));
       
@@ -220,11 +192,7 @@
     }
 
     // Refresh token 1 minute before expiry (default 15 minutes)
-<<<<<<< HEAD
-    const refreshTime    : any : any = 14 * 60 * 1000; // 14 minutes
-=======
     const refreshTime     = 14 * 60 * 1000; // 14 minutes
->>>>>>> 5a593401
     this.refreshTimeout = window.setTimeout(() => {
       this.refreshToken();
     }, refreshTime);
@@ -276,9 +244,5 @@
   }
 }
 
-<<<<<<< HEAD
-export const authService    : any : any = AuthService.getInstance();
-=======
 export const authService     = AuthService.getInstance();
->>>>>>> 5a593401
 export default authService;