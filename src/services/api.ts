--- conflicted
+++ resolved
@@ -1,11 +1,11 @@
 import axios from "axios";
 
-const API_BASE_URL: any : any =
+const API_BASE_URL =
   (import.meta as any).env.VITE_API_BASE_URL ||
   (import.meta as any).env.VITE_API_URL ||
   "/api";
 
-export const api: any : any = axios.create({
+export const api = axios.create({
   baseURL: API_BASE_URL,
   headers: {
     "Content-Type": "application/json",
@@ -14,7 +14,7 @@
 
 // Request interceptor for auth
 api.interceptors.request.use((config) => {
-  const token: any : any = localStorage.getItem("authToken");
+  const token = localStorage.getItem("authToken");
   if (token) {
     config.headers = config.headers || {};
     (config.headers as any).Authorization = `Bearer ${token}`;
@@ -35,24 +35,20 @@
 );
 
 // Card API endpoints
-export const cardApi: any : any = {
+export const cardApi = {
   getAll: (params?: any) => api.get("/cards", { params }),
   getById: (id: string) => api.get(`/cards/${id}`),
   getByName: (name: string) => api.get(`/cards/name/${name}`),
   create: (data: any) => api.post("/cards", data),
   update: (id: string, data: any) => api.put(`/cards/${id}`, data),
   delete: (id: string) => api.delete(`/cards/${id}`),
-<<<<<<< HEAD
-  bulkCreate: (data: any[] = [] = [] = ([] = [] = [] = [] = [] = [] = [] = [] = [])) =>
-=======
   bulkCreate: (data: any[] = [] = [] = ([] = [] = [] = [] = [] = [] = [] = [])) =>
->>>>>>> 557527f6
     api.post("/cards/bulk", data),
   getStatistics: () => api.get("/cards/statistics"),
 };
 
 // Migration API endpoints
-export const migrationApi: any : any = {
+export const migrationApi = {
   seedKonivrrerCards: () => api.post("/migration/seed-konivrer-cards"),
 };
 
