--- conflicted
+++ resolved
@@ -42,11 +42,7 @@
   create: (data: any) => api.post("/cards", data),
   update: (id: string, data: any) => api.put(`/cards/${id}`, data),
   delete: (id: string) => api.delete(`/cards/${id}`),
-<<<<<<< HEAD
-  bulkCreate: (data: any[] = [] = ([] = [])) => api.post("/cards/bulk", data),
-=======
-  bulkCreate: (data: any[] = [] = ([] = [] = [])) => api.post("/cards/bulk", data),
->>>>>>> 2daf14f4
+  bulkCreate: (data: any[] = []) => api.post("/cards/bulk", data),
   getStatistics: () => api.get("/cards/statistics"),
 };
 
