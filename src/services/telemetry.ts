/**
 * KONIVRER Mobile UX Telemetry Service
 * Collects real-user mobile UX metrics for autonomous optimization
 */

export interface MobileUXMetrics {
  deviceType: 'mobile' | 'tablet' | 'desktop';
  viewportWidth: number;
  viewportHeight: number;
  touchTargetInteractions: TouchTargetInteraction[];
  performanceMetrics: PerformanceMetrics;
  accessibilityEvents: AccessibilityEvent[];
  userFlow: UserFlowEvent[];
}

export interface TouchTargetInteraction {
  elementId: string;
  targetSize: { width: number; height: number };
  touchAccuracy: number;
  responseTime: number;
  timestamp: number;
}

export interface PerformanceMetrics {
  firstContentfulPaint: number;
  largestContentfulPaint: number;
  cumulativeLayoutShift: number;
  firstInputDelay: number;
  interactionToNextPaint: number;
}

export interface AccessibilityEvent {
  type: 'focus' | 'keyboard-navigation' | 'screen-reader' | 'high-contrast';
  element: string;
  timestamp: number;
}

export interface UserFlowEvent {
  action: string;
  screen: string;
  duration: number;
  successful: boolean;
  timestamp: number;
}

class TelemetryService {
  private metrics: MobileUXMetrics;
  private isEnabled: boolean;

  constructor() {
    this.isEnabled = this.checkUserConsent();
    this.metrics = this.initializeMetrics();
    
    if (this.isEnabled) {
      this.setupEventListeners();
      this.setupPerformanceObservers();
    }
  }

  private checkUserConsent(): boolean {
    // Check for user consent (GDPR compliance)
    return localStorage.getItem('telemetry-consent') === 'true';
  }

  private initializeMetrics(): MobileUXMetrics {
    return {
      deviceType: this.detectDeviceType(),
      viewportWidth: window.innerWidth,
      viewportHeight: window.innerHeight,
      touchTargetInteractions: [],
      performanceMetrics: {
        firstContentfulPaint: 0,
        largestContentfulPaint: 0,
        cumulativeLayoutShift: 0,
        firstInputDelay: 0,
        interactionToNextPaint: 0,
      },
      accessibilityEvents: [],
      userFlow: [],
    };
  }

  private detectDeviceType(): 'mobile' | 'tablet' | 'desktop' {
<<<<<<< HEAD
    const width    : any : any = window.innerWidth;
=======
    const width     = window.innerWidth;
>>>>>>> f32b1ca6
    if (width < 768) return 'mobile';
    if (width < 1024) return 'tablet';
    return 'desktop';
  }

  private setupEventListeners(): void {
    // Touch target interaction tracking
    document.addEventListener('touchstart', this.handleTouchStart.bind(this));
    document.addEventListener('click', this.handleClick.bind(this));
    
    // Accessibility event tracking
    document.addEventListener('focusin', this.handleFocusIn.bind(this));
    document.addEventListener('keydown', this.handleKeyDown.bind(this));

    // Viewport changes
    window.addEventListener('resize', this.handleResize.bind(this));
  }

  private setupPerformanceObservers(): void {
    // Core Web Vitals observation
    if ('PerformanceObserver' in window) {
      // First Input Delay
      new PerformanceObserver((entryList) => {
        for (const entry of entryList.getEntries()) {
<<<<<<< HEAD
          const fidEntry  : any : any : any = entry; // Type assertion for FID entry
=======
          const fidEntry  : any  = entry; // Type assertion for FID entry
>>>>>>> f32b1ca6
          this.metrics.performanceMetrics.firstInputDelay = fidEntry.processingStart - fidEntry.startTime;
        }
      }).observe({ type: 'first-input', buffered: true });

      // Largest Contentful Paint
      new PerformanceObserver((entryList) => {
<<<<<<< HEAD
        const entries    : any : any = entryList.getEntries();
        const lastEntry    : any : any = entries[entries.length - 1];
=======
        const entries     = entryList.getEntries();
        const lastEntry     = entries[entries.length - 1];
>>>>>>> f32b1ca6
        this.metrics.performanceMetrics.largestContentfulPaint = lastEntry.startTime;
      }).observe({ type: 'largest-contentful-paint', buffered: true });

      // Cumulative Layout Shift
      new PerformanceObserver((entryList) => {
        for (const entry of entryList.getEntries()) {
          if (!(entry as any).hadRecentInput) {
            this.metrics.performanceMetrics.cumulativeLayoutShift += (entry as any).value;
          }
        }
      }).observe({ type: 'layout-shift', buffered: true });
    }

    // First Contentful Paint from Navigation API
    if ('navigation' in performance) {
<<<<<<< HEAD
      const paint    : any : any = performance.getEntriesByType('paint').find(entry => entry.name === 'first-contentful-paint');
=======
      const paint     = performance.getEntriesByType('paint').find(entry => entry.name === 'first-contentful-paint');
>>>>>>> f32b1ca6
      if (paint) {
        this.metrics.performanceMetrics.firstContentfulPaint = paint.startTime;
      }
    }
  }

  private handleTouchStart(event: TouchEvent): void {
<<<<<<< HEAD
    const target    : any : any = event.target as Element;
    if (!target) return;

    const rect    : any : any = target.getBoundingClientRect();
    const interaction: TouchTargetInteraction    : any : any = {
=======
    const target     = event.target as Element;
    if (!target) return;

    const rect     = target.getBoundingClientRect();
    const interaction: TouchTargetInteraction     = {
>>>>>>> f32b1ca6
      elementId: target.id || target.className || target.tagName,
      targetSize: { width: rect.width, height: rect.height },
      touchAccuracy: this.calculateTouchAccuracy(event, rect),
      responseTime: 0, // Will be updated on response
      timestamp: Date.now(),
    };

    this.metrics.touchTargetInteractions.push(interaction);

    // Track response time
<<<<<<< HEAD
    const startTime    : any : any = performance.now();
=======
    const startTime     = performance.now();
>>>>>>> f32b1ca6
    requestAnimationFrame(() => {
      interaction.responseTime = performance.now() - startTime;
    });
  }

  private calculateTouchAccuracy(event: TouchEvent, rect: DOMRect): number {
<<<<<<< HEAD
    const touch    : any : any = event.touches[0];
    const centerX    : any : any = rect.left + rect.width / 2;
    const centerY    : any : any = rect.top + rect.height / 2;
    const distance    : any : any = Math.sqrt(
=======
    const touch     = event.touches[0];
    const centerX     = rect.left + rect.width / 2;
    const centerY     = rect.top + rect.height / 2;
    const distance     = Math.sqrt(
>>>>>>> f32b1ca6
      Math.pow(touch.clientX - centerX, 2) + Math.pow(touch.clientY - centerY, 2)
    );
    return Math.max(0, 1 - distance / (Math.max(rect.width, rect.height) / 2));
  }

  private handleClick(event: MouseEvent): void {
    // Track non-touch interactions for desktop/tablet users
    if (this.metrics.deviceType !== 'mobile') {
<<<<<<< HEAD
      const target    : any : any = event.target as Element;
=======
      const target     = event.target as Element;
>>>>>>> f32b1ca6
      if (!target) return;

      this.trackUserFlow({
        action: 'click',
        screen: window.location.pathname,
        duration: 0,
        successful: true,
        timestamp: Date.now(),
      });
    }
  }

  private handleFocusIn(event: FocusEvent): void {
<<<<<<< HEAD
    const target    : any : any = event.target as Element;
=======
    const target     = event.target as Element;
>>>>>>> f32b1ca6
    this.metrics.accessibilityEvents.push({
      type: 'focus',
      element: target.id || target.className || target.tagName,
      timestamp: Date.now(),
    });
  }

  private handleKeyDown(event: KeyboardEvent): void {
    if (event.key === 'Tab') {
      this.metrics.accessibilityEvents.push({
        type: 'keyboard-navigation',
        element: document.activeElement?.tagName || 'unknown',
        timestamp: Date.now(),
      });
    }
  }

  private handleResize(): void {
    this.metrics.viewportWidth = window.innerWidth;
    this.metrics.viewportHeight = window.innerHeight;
    this.metrics.deviceType = this.detectDeviceType();
  }

  public trackUserFlow(event: UserFlowEvent): void {
    if (!this.isEnabled) return;
    this.metrics.userFlow.push(event);
  }

  public trackAccessibilityUsage(type: AccessibilityEvent['type']): void {
    if (!this.isEnabled) return;
    this.metrics.accessibilityEvents.push({
      type,
      element: document.activeElement?.tagName || 'unknown',
      timestamp: Date.now(),
    });
  }

  public async sendMetrics(): Promise<void> {
    if (!this.isEnabled || this.metrics.touchTargetInteractions.length === 0) return;

    try {
      // In a real implementation, this would send to your analytics endpoint
      console.log('Mobile UX Metrics:', this.metrics);
      
      // For now, store in localStorage for debugging
<<<<<<< HEAD
      const existingMetrics    : any : any = JSON.parse(localStorage.getItem('mobile-ux-metrics') || '[]');
=======
      const existingMetrics     = JSON.parse(localStorage.getItem('mobile-ux-metrics') || '[]');
>>>>>>> f32b1ca6
      existingMetrics.push({
        timestamp: Date.now(),
        ...this.metrics,
      });
      localStorage.setItem('mobile-ux-metrics', JSON.stringify(existingMetrics.slice(-10))); // Keep last 10 sessions

      // Reset metrics for next collection
      this.metrics.touchTargetInteractions = [];
      this.metrics.accessibilityEvents = [];
      this.metrics.userFlow = [];
    } catch (error) {
      console.error('Failed to send mobile UX metrics:', error);
    }
  }

  public getMetricsSummary(): {
    averageResponseTime: number;
    touchAccuracyScore: number;
    accessibilityUsage: number;
    performanceScore: number;
  } {
<<<<<<< HEAD
    const interactions    : any : any = this.metrics.touchTargetInteractions;
    const avgResponseTime    : any : any = interactions.length > 0 
      ? interactions.reduce((sum, i) => sum + i.responseTime, 0) / interactions.length
      : 0;

    const avgAccuracy    : any : any = interactions.length > 0
      ? interactions.reduce((sum, i) => sum + i.touchAccuracy, 0) / interactions.length
      : 0;

    const accessibilityScore    : any : any = this.metrics.accessibilityEvents.length > 0 ? 1 : 0;

    // Basic performance scoring (simplified)
    const perf    : any : any = this.metrics.performanceMetrics;
    const performanceScore    : any : any = Math.max(0, Math.min(100, 
=======
    const interactions     = this.metrics.touchTargetInteractions;
    const avgResponseTime     = interactions.length > 0 
      ? interactions.reduce((sum, i) => sum + i.responseTime, 0) / interactions.length
      : 0;

    const avgAccuracy     = interactions.length > 0
      ? interactions.reduce((sum, i) => sum + i.touchAccuracy, 0) / interactions.length
      : 0;

    const accessibilityScore     = this.metrics.accessibilityEvents.length > 0 ? 1 : 0;

    // Basic performance scoring (simplified)
    const perf     = this.metrics.performanceMetrics;
    const performanceScore     = Math.max(0, Math.min(100, 
>>>>>>> f32b1ca6
      100 - (perf.largestContentfulPaint / 25) - (perf.firstInputDelay / 10) - (perf.cumulativeLayoutShift * 1000)
    ));

    return {
      averageResponseTime: avgResponseTime,
      touchAccuracyScore: avgAccuracy,
      accessibilityUsage: accessibilityScore,
      performanceScore,
    };
  }
}

// Singleton instance
<<<<<<< HEAD
export const telemetryService    : any : any = new TelemetryService();
=======
export const telemetryService     = new TelemetryService();
>>>>>>> f32b1ca6

// Auto-send metrics on page unload
window.addEventListener('beforeunload', () => {
  telemetryService.sendMetrics();
});

// Send metrics every 30 seconds for longer sessions
setInterval(() => {
  telemetryService.sendMetrics();
}, 30000);<|MERGE_RESOLUTION|>--- conflicted
+++ resolved
@@ -81,11 +81,7 @@
   }
 
   private detectDeviceType(): 'mobile' | 'tablet' | 'desktop' {
-<<<<<<< HEAD
-    const width    : any : any = window.innerWidth;
-=======
     const width     = window.innerWidth;
->>>>>>> f32b1ca6
     if (width < 768) return 'mobile';
     if (width < 1024) return 'tablet';
     return 'desktop';
@@ -110,24 +106,15 @@
       // First Input Delay
       new PerformanceObserver((entryList) => {
         for (const entry of entryList.getEntries()) {
-<<<<<<< HEAD
-          const fidEntry  : any : any : any = entry; // Type assertion for FID entry
-=======
           const fidEntry  : any  = entry; // Type assertion for FID entry
->>>>>>> f32b1ca6
           this.metrics.performanceMetrics.firstInputDelay = fidEntry.processingStart - fidEntry.startTime;
         }
       }).observe({ type: 'first-input', buffered: true });
 
       // Largest Contentful Paint
       new PerformanceObserver((entryList) => {
-<<<<<<< HEAD
-        const entries    : any : any = entryList.getEntries();
-        const lastEntry    : any : any = entries[entries.length - 1];
-=======
         const entries     = entryList.getEntries();
         const lastEntry     = entries[entries.length - 1];
->>>>>>> f32b1ca6
         this.metrics.performanceMetrics.largestContentfulPaint = lastEntry.startTime;
       }).observe({ type: 'largest-contentful-paint', buffered: true });
 
@@ -143,11 +130,7 @@
 
     // First Contentful Paint from Navigation API
     if ('navigation' in performance) {
-<<<<<<< HEAD
-      const paint    : any : any = performance.getEntriesByType('paint').find(entry => entry.name === 'first-contentful-paint');
-=======
       const paint     = performance.getEntriesByType('paint').find(entry => entry.name === 'first-contentful-paint');
->>>>>>> f32b1ca6
       if (paint) {
         this.metrics.performanceMetrics.firstContentfulPaint = paint.startTime;
       }
@@ -155,19 +138,11 @@
   }
 
   private handleTouchStart(event: TouchEvent): void {
-<<<<<<< HEAD
-    const target    : any : any = event.target as Element;
-    if (!target) return;
-
-    const rect    : any : any = target.getBoundingClientRect();
-    const interaction: TouchTargetInteraction    : any : any = {
-=======
     const target     = event.target as Element;
     if (!target) return;
 
     const rect     = target.getBoundingClientRect();
     const interaction: TouchTargetInteraction     = {
->>>>>>> f32b1ca6
       elementId: target.id || target.className || target.tagName,
       targetSize: { width: rect.width, height: rect.height },
       touchAccuracy: this.calculateTouchAccuracy(event, rect),
@@ -178,28 +153,17 @@
     this.metrics.touchTargetInteractions.push(interaction);
 
     // Track response time
-<<<<<<< HEAD
-    const startTime    : any : any = performance.now();
-=======
     const startTime     = performance.now();
->>>>>>> f32b1ca6
     requestAnimationFrame(() => {
       interaction.responseTime = performance.now() - startTime;
     });
   }
 
   private calculateTouchAccuracy(event: TouchEvent, rect: DOMRect): number {
-<<<<<<< HEAD
-    const touch    : any : any = event.touches[0];
-    const centerX    : any : any = rect.left + rect.width / 2;
-    const centerY    : any : any = rect.top + rect.height / 2;
-    const distance    : any : any = Math.sqrt(
-=======
     const touch     = event.touches[0];
     const centerX     = rect.left + rect.width / 2;
     const centerY     = rect.top + rect.height / 2;
     const distance     = Math.sqrt(
->>>>>>> f32b1ca6
       Math.pow(touch.clientX - centerX, 2) + Math.pow(touch.clientY - centerY, 2)
     );
     return Math.max(0, 1 - distance / (Math.max(rect.width, rect.height) / 2));
@@ -208,11 +172,7 @@
   private handleClick(event: MouseEvent): void {
     // Track non-touch interactions for desktop/tablet users
     if (this.metrics.deviceType !== 'mobile') {
-<<<<<<< HEAD
-      const target    : any : any = event.target as Element;
-=======
       const target     = event.target as Element;
->>>>>>> f32b1ca6
       if (!target) return;
 
       this.trackUserFlow({
@@ -226,11 +186,7 @@
   }
 
   private handleFocusIn(event: FocusEvent): void {
-<<<<<<< HEAD
-    const target    : any : any = event.target as Element;
-=======
     const target     = event.target as Element;
->>>>>>> f32b1ca6
     this.metrics.accessibilityEvents.push({
       type: 'focus',
       element: target.id || target.className || target.tagName,
@@ -276,11 +232,7 @@
       console.log('Mobile UX Metrics:', this.metrics);
       
       // For now, store in localStorage for debugging
-<<<<<<< HEAD
-      const existingMetrics    : any : any = JSON.parse(localStorage.getItem('mobile-ux-metrics') || '[]');
-=======
       const existingMetrics     = JSON.parse(localStorage.getItem('mobile-ux-metrics') || '[]');
->>>>>>> f32b1ca6
       existingMetrics.push({
         timestamp: Date.now(),
         ...this.metrics,
@@ -302,22 +254,6 @@
     accessibilityUsage: number;
     performanceScore: number;
   } {
-<<<<<<< HEAD
-    const interactions    : any : any = this.metrics.touchTargetInteractions;
-    const avgResponseTime    : any : any = interactions.length > 0 
-      ? interactions.reduce((sum, i) => sum + i.responseTime, 0) / interactions.length
-      : 0;
-
-    const avgAccuracy    : any : any = interactions.length > 0
-      ? interactions.reduce((sum, i) => sum + i.touchAccuracy, 0) / interactions.length
-      : 0;
-
-    const accessibilityScore    : any : any = this.metrics.accessibilityEvents.length > 0 ? 1 : 0;
-
-    // Basic performance scoring (simplified)
-    const perf    : any : any = this.metrics.performanceMetrics;
-    const performanceScore    : any : any = Math.max(0, Math.min(100, 
-=======
     const interactions     = this.metrics.touchTargetInteractions;
     const avgResponseTime     = interactions.length > 0 
       ? interactions.reduce((sum, i) => sum + i.responseTime, 0) / interactions.length
@@ -332,7 +268,6 @@
     // Basic performance scoring (simplified)
     const perf     = this.metrics.performanceMetrics;
     const performanceScore     = Math.max(0, Math.min(100, 
->>>>>>> f32b1ca6
       100 - (perf.largestContentfulPaint / 25) - (perf.firstInputDelay / 10) - (perf.cumulativeLayoutShift * 1000)
     ));
 
@@ -346,11 +281,7 @@
 }
 
 // Singleton instance
-<<<<<<< HEAD
-export const telemetryService    : any : any = new TelemetryService();
-=======
 export const telemetryService     = new TelemetryService();
->>>>>>> f32b1ca6
 
 // Auto-send metrics on page unload
 window.addEventListener('beforeunload', () => {
