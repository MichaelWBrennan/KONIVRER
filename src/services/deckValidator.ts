--- conflicted
+++ resolved
@@ -10,29 +10,17 @@
    * Validate a deck according to KONIVRER rules
    */
   static validateDeck(cards: Card[], flag?: Card): DeckValidationResult {
-<<<<<<< HEAD
-    const errors: string[]    : any : any = [];
-    const warnings: string[]    : any : any = [];
-    
-    // Check for flag requirement
-    const hasFlag    : any : any = !!flag;
-=======
     const errors: string[]     = [];
     const warnings: string[]     = [];
     
     // Check for flag requirement
     const hasFlag     = !!flag;
->>>>>>> 5a593401
     if (!hasFlag) {
       errors.push("Deck must include exactly 1 Flag card");
     }
     
     // Count cards by rarity
-<<<<<<< HEAD
-    const cardCounts    : any : any = {
-=======
     const cardCounts     = {
->>>>>>> 5a593401
       total: cards.length,
       common: cards.filter(c => c.rarity === 'common').length,
       uncommon: cards.filter(c => c.rarity === 'uncommon').length, 
@@ -58,15 +46,9 @@
     }
     
     // Check for duplicate cards (max 1 copy per card)
-<<<<<<< HEAD
-    const cardNames    : any : any = cards.map(c => c.name);
-    const duplicates    : any : any = cardNames.filter((name, index) => cardNames.indexOf(name) !== index);
-    const uniqueDuplicates    : any : any = [...new Set(duplicates)];
-=======
     const cardNames     = cards.map(c => c.name);
     const duplicates     = cardNames.filter((name, index) => cardNames.indexOf(name) !== index);
     const uniqueDuplicates     = [...new Set(duplicates)];
->>>>>>> 5a593401
     
     if (uniqueDuplicates.length > 0) {
       errors.push(`Deck contains duplicate cards (max 1 copy per card): ${uniqueDuplicates.join(', ')}`);
@@ -74,39 +56,23 @@
     
     // Check element consistency with flag
     if (hasFlag && flag) {
-<<<<<<< HEAD
-      const flagElements    : any : any = flag.elements || [];
-      const deckElements    : any : any = new Set(cards.flatMap(c => c.elements || []));
-      
-      // Warn if deck contains elements not supported by flag
-      const unsupportedElements    : any : any = [...deckElements].filter(e => !flagElements.includes(e));
-=======
       const flagElements     = flag.elements || [];
       const deckElements     = new Set(cards.flatMap(c => c.elements || []));
       
       // Warn if deck contains elements not supported by flag
       const unsupportedElements     = [...deckElements].filter(e => !flagElements.includes(e));
->>>>>>> 5a593401
       if (unsupportedElements.length > 0) {
         warnings.push(`Deck contains elements not supported by flag: ${unsupportedElements.join(', ')}`);
       }
     }
     
     // Check for minimum element diversity
-<<<<<<< HEAD
-    const uniqueElements    : any : any = new Set(cards.flatMap(c => c.elements || []));
-=======
     const uniqueElements     = new Set(cards.flatMap(c => c.elements || []));
->>>>>>> 5a593401
     if (uniqueElements.size < 1) {
       errors.push("Deck must contain at least one element");
     }
     
-<<<<<<< HEAD
-    const isValid    : any : any = errors.length === 0;
-=======
     const isValid     = errors.length === 0;
->>>>>>> 5a593401
     
     return {
       isValid,
@@ -136,55 +102,35 @@
    * Suggest fixes for invalid deck
    */
   static suggestFixes(validation: DeckValidationResult): string[] {
-<<<<<<< HEAD
-    const suggestions: string[]    : any : any = [];
-=======
     const suggestions: string[]     = [];
->>>>>>> 5a593401
     
     if (!validation.hasFlag) {
       suggestions.push("Add a Flag card to anchor your deck's Azoth identity");
     }
     
     if (validation.cardCounts.total !== 40) {
-<<<<<<< HEAD
-      const diff    : any : any = 40 - validation.cardCounts.total;
-=======
       const diff     = 40 - validation.cardCounts.total;
->>>>>>> 5a593401
       suggestions.push(diff > 0 ? 
         `Add ${diff} more cards to reach 40` : 
         `Remove ${-diff} cards to reach 40`);
     }
     
     if (validation.cardCounts.common !== 25) {
-<<<<<<< HEAD
-      const diff    : any : any = 25 - validation.cardCounts.common;
-=======
       const diff     = 25 - validation.cardCounts.common;
->>>>>>> 5a593401
       suggestions.push(diff > 0 ? 
         `Add ${diff} more Common cards` : 
         `Replace ${-diff} Common cards with other rarities`);
     }
     
     if (validation.cardCounts.uncommon !== 13) {
-<<<<<<< HEAD
-      const diff    : any : any = 13 - validation.cardCounts.uncommon;
-=======
       const diff     = 13 - validation.cardCounts.uncommon;
->>>>>>> 5a593401
       suggestions.push(diff > 0 ? 
         `Add ${diff} more Uncommon cards` : 
         `Replace ${-diff} Uncommon cards with other rarities`);
     }
     
     if (validation.cardCounts.rare !== 2) {
-<<<<<<< HEAD
-      const diff    : any : any = 2 - validation.cardCounts.rare;
-=======
       const diff     = 2 - validation.cardCounts.rare;
->>>>>>> 5a593401
       suggestions.push(diff > 0 ? 
         `Add ${diff} more Rare cards` : 
         `Replace ${-diff} Rare cards with other rarities`);
