import React, { useState } from 'react';

export interface CompanionPageProps {
  userId?: string;
}

<<<<<<< HEAD
export const CompanionPage: React.FC<CompanionPageProps>   : any : any = () => {
  const [activeTab, setActiveTab]    : any : any = useState<'events' | 'create' | 'history'>('events');
=======
export const CompanionPage: React.FC<CompanionPageProps>    = () => {
  const [activeTab, setActiveTab]     = useState<'events' | 'create' | 'history'>('events');
>>>>>>> f89261d2

  // TODO: Implement actual user authentication and role management

  // Mock event data - in real app this would come from API
<<<<<<< HEAD
  const activeEvents    : any : any = [
=======
  const activeEvents     = [
>>>>>>> f89261d2
    {
      id: 'event-1',
      name: 'Friday Night KONIVRER',
      status: 'In Progress',
      participants: 24,
      currentRound: 3,
      totalRounds: 5
    },
    {
      id: 'event-2', 
      name: 'Standard Weekly',
      status: 'Registration Closed',
      participants: 16,
      currentRound: 1,
      totalRounds: 4
    }
  ];

  return (
    <div className="companion-page">
      <style>
        {`
          .companion-page {
            padding: 1rem;
            max-width: 1200px;
            margin: 0 auto;
            min-height: 100vh;
            background: var(--primary-bg, #1a1a1a);
            color: var(--text-color, #ffffff);
          }
          
          .companion-header {
            text-align: center;
            margin-bottom: 2rem;
            padding: 1rem;
            background: linear-gradient(135deg, #667eea 0%, #764ba2 100%);
            border-radius: 12px;
            box-shadow: 0 4px 20px rgba(0,0,0,0.3);
          }
          
          .companion-header h1 {
            margin: 0 0 0.5rem 0;
            font-size: 2.5rem;
            font-weight: bold;
            text-shadow: 2px 2px 4px rgba(0,0,0,0.3);
          }
          
          .companion-header p {
            margin: 0;
            font-size: 1.1rem;
            opacity: 0.9;
          }
          
          .tab-navigation {
            display: flex;
            margin-bottom: 2rem;
            border-bottom: 2px solid #444;
            background: rgba(255,255,255,0.05);
            border-radius: 8px 8px 0 0;
            overflow: hidden;
          }
          
          .tab-button {
            flex: 1;
            padding: 1rem;
            background: transparent;
            border: none;
            color: var(--text-color, #ffffff);
            cursor: pointer;
            font-size: 1rem;
            font-weight: 500;
            transition: all 0.3s ease;
            border-bottom: 3px solid transparent;
          }
          
          .tab-button:hover {
            background: rgba(255,255,255,0.1);
            transform: translateY(-1px);
          }
          
          .tab-button.active {
            background: rgba(102, 126, 234, 0.2);
            border-bottom-color: #667eea;
            color: #667eea;
          }
          
          .tab-content {
            padding: 1rem 0;
            min-height: 400px;
          }
          
          .events-grid {
            display: grid;
            grid-template-columns: repeat(auto-fit, minmax(300px, 1fr));
            gap: 1.5rem;
            margin-bottom: 2rem;
          }
          
          .event-card {
            background: rgba(255,255,255,0.1);
            border: 1px solid rgba(255,255,255,0.2);
            border-radius: 12px;
            padding: 1.5rem;
            transition: all 0.3s ease;
            cursor: pointer;
            backdrop-filter: blur(10px);
          }
          
          .event-card:hover {
            transform: translateY(-4px);
            box-shadow: 0 8px 25px rgba(102, 126, 234, 0.3);
            border-color: #667eea;
          }
          
          .event-card.active {
            border-color: #4CAF50;
            box-shadow: 0 0 20px rgba(76, 175, 80, 0.3);
          }
          
          .event-header {
            display: flex;
            justify-content: between;
            align-items: center;
            margin-bottom: 1rem;
          }
          
          .event-header h3 {
            margin: 0;
            color: #667eea;
            font-size: 1.3rem;
          }
          
          .status-badge {
            padding: 0.3rem 0.8rem;
            border-radius: 20px;
            font-size: 0.8rem;
            font-weight: bold;
            text-transform: uppercase;
            letter-spacing: 0.5px;
          }
          
          .status-badge.in-progress {
            background: #4CAF50;
            color: white;
          }
          
          .status-badge.registration {
            background: #FF9800;
            color: white;
          }
          
          .event-details {
            display: grid;
            grid-template-columns: 1fr 1fr;
            gap: 0.5rem;
            margin: 1rem 0;
          }
          
          .event-details .detail-item {
            display: flex;
            align-items: center;
            font-size: 0.9rem;
            color: rgba(255,255,255,0.8);
          }
          
          .event-details .detail-icon {
            margin-right: 0.5rem;
            font-size: 1rem;
          }
          
          .event-actions {
            display: flex;
            gap: 0.5rem;
            margin-top: 1rem;
          }
          
          .btn {
            padding: 0.6rem 1.2rem;
            border: none;
            border-radius: 6px;
            cursor: pointer;
            font-size: 0.9rem;
            font-weight: 500;
            transition: all 0.3s ease;
            text-decoration: none;
            display: inline-flex;
            align-items: center;
            justify-content: center;
          }
          
          .btn-primary {
            background: linear-gradient(135deg, #667eea 0%, #764ba2 100%);
            color: white;
          }
          
          .btn-primary:hover {
            transform: translateY(-2px);
            box-shadow: 0 4px 15px rgba(102, 126, 234, 0.4);
          }
          
          .btn-secondary {
            background: rgba(255,255,255,0.1);
            color: var(--text-color, #ffffff);
            border: 1px solid rgba(255,255,255,0.3);
          }
          
          .btn-secondary:hover {
            background: rgba(255,255,255,0.2);
            transform: translateY(-1px);
          }
          
          .companion-features {
            display: grid;
            grid-template-columns: repeat(auto-fit, minmax(250px, 1fr));
            gap: 1rem;
            margin-top: 2rem;
          }
          
          .feature-card {
            background: rgba(255,255,255,0.05);
            border: 1px solid rgba(255,255,255,0.1);
            border-radius: 8px;
            padding: 1.5rem;
            text-align: center;
            transition: all 0.3s ease;
          }
          
          .feature-card:hover {
            background: rgba(255,255,255,0.1);
            transform: translateY(-2px);
          }
          
          .feature-icon {
            font-size: 2rem;
            margin-bottom: 0.5rem;
            display: block;
          }
          
          .feature-card h3 {
            margin: 0 0 0.5rem 0;
            color: #667eea;
          }
          
          .feature-card p {
            margin: 0;
            font-size: 0.9rem;
            color: rgba(255,255,255,0.7);
            line-height: 1.4;
          }

          @media (max-width: 768px) {
            .companion-page {
              padding: 0.5rem;
            }
            
            .companion-header h1 {
              font-size: 2rem;
            }
            
            .tab-navigation {
              flex-direction: column;
            }
            
            .tab-button {
              padding: 0.8rem;
            }
            
            .events-grid {
              grid-template-columns: 1fr;
            }
            
            .companion-features {
              grid-template-columns: 1fr;
            }
          }
        `}
      </style>

      <div className="companion-header">
        <h1>⚔️ MTG Companion</h1>
        <p>Tournament management, player pairing, and live event tracking</p>
      </div>
      
      <div className="tab-navigation">
        <button 
          className={`tab-button ${activeTab === 'events' ? 'active' : ''}`}
          onClick={() => setActiveTab('events')}
        >
          📅 Active Events
        </button>
        <button 
          className={`tab-button ${activeTab === 'create' ? 'active' : ''}`}
          onClick={() => setActiveTab('create')}
        >
          ➕ Create Event
        </button>
        <button 
          className={`tab-button ${activeTab === 'history' ? 'active' : ''}`}
          onClick={() => setActiveTab('history')}
        >
          📊 Event History
        </button>
      </div>

      <div className="tab-content">
        {activeTab === 'events' && (
          <div>
            <h2>Active Events</h2>
            <div className="events-grid">
              {activeEvents.map(event => (
                <div key={event.id} className={`event-card ${event.status === 'In Progress' ? 'active' : ''}`}>
                  <div className="event-header">
                    <h3>{event.name}</h3>
                    <span className={`status-badge ${event.status === 'In Progress' ? 'in-progress' : 'registration'}`}>
                      {event.status}
                    </span>
                  </div>
                  
                  <div className="event-details">
                    <div className="detail-item">
                      <span className="detail-icon">👥</span>
                      <span>{event.participants} players</span>
                    </div>
                    <div className="detail-item">
                      <span className="detail-icon">🎯</span>
                      <span>Round {event.currentRound}/{event.totalRounds}</span>
                    </div>
                  </div>
                  
                  <div className="event-actions">
                    <button 
                      className="btn btn-primary"
                      onClick={() => {
                        // This would show the EventManager for the selected event
                        console.log('Managing event:', event.id);
                      }}
                    >
                      Manage Event
                    </button>
                    <button className="btn btn-secondary">
                      View Details
                    </button>
                  </div>
                </div>
              ))}
            </div>

            {/* TODO: Add actual event management integration */}
          </div>
        )}

        {activeTab === 'create' && (
          <div>
            <h2>Create New Event</h2>
            <p>Event creation interface would go here. Features would include:</p>
            <div className="companion-features">
              <div className="feature-card">
                <span className="feature-icon">🏆</span>
                <h3>Tournament Setup</h3>
                <p>Configure format, rounds, entry fee, and prize pool</p>
              </div>
              <div className="feature-card">
                <span className="feature-icon">👥</span>
                <p>Player registration and deck list submission</p>
              </div>
              <div className="feature-card">
                <span className="feature-icon">⚖️</span>
                <h3>Judge Tools</h3>
                <p>Rules lookup, penalty tracking, and scenario simulation</p>
              </div>
              <div className="feature-card">
                <span className="feature-icon">📱</span>
                <h3>Live Updates</h3>
                <p>Real-time pairings, results, and standings via WebSocket</p>
              </div>
            </div>
          </div>
        )}

        {activeTab === 'history' && (
          <div>
            <h2>Event History</h2>
            <p>Past tournament results, statistics, and archived events would be displayed here.</p>
            <div className="companion-features">
              <div className="feature-card">
                <span className="feature-icon">📈</span>
                <h3>Performance Analytics</h3>
                <p>Track player performance across multiple events</p>
              </div>
              <div className="feature-card">
                <span className="feature-icon">🏅</span>
                <h3>Tournament Results</h3>
                <p>Browse historical tournament outcomes and standings</p>
              </div>
              <div className="feature-card">
                <span className="feature-icon">📋</span>
                <h3>Event Reports</h3>
                <p>Export detailed reports for tournament organizers</p>
              </div>
            </div>
          </div>
        )}
      </div>
    </div>
  );
};

export default CompanionPage;<|MERGE_RESOLUTION|>--- conflicted
+++ resolved
@@ -4,22 +4,13 @@
   userId?: string;
 }
 
-<<<<<<< HEAD
-export const CompanionPage: React.FC<CompanionPageProps>   : any : any = () => {
-  const [activeTab, setActiveTab]    : any : any = useState<'events' | 'create' | 'history'>('events');
-=======
 export const CompanionPage: React.FC<CompanionPageProps>    = () => {
   const [activeTab, setActiveTab]     = useState<'events' | 'create' | 'history'>('events');
->>>>>>> f89261d2
 
   // TODO: Implement actual user authentication and role management
 
   // Mock event data - in real app this would come from API
-<<<<<<< HEAD
-  const activeEvents    : any : any = [
-=======
   const activeEvents     = [
->>>>>>> f89261d2
     {
       id: 'event-1',
       name: 'Friday Night KONIVRER',
