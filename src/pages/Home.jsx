--- conflicted
+++ resolved
@@ -1,99 +1,3 @@
-<<<<<<< HEAD
-import { useState, useEffect } from 'react';
-import { motion } from 'framer-motion';
-
-const Home = () => {
-  const [blogPosts, setBlogPosts] = useState([]);
-
-  useEffect(() => {
-    // Mock blog posts data
-    const mockBlogPosts = [
-      {
-        id: 1,
-        title: 'New Set Release: Elemental Convergence',
-        excerpt: 'Discover the powerful new mechanics and cards in our latest expansion. Elemental Convergence brings fresh strategies and exciting gameplay to KONIVRER.',
-        author: 'Game Design Team',
-        date: '2025-06-15',
-        readTime: '5 min read',
-        category: 'Game Updates',
-        image: '/api/placeholder/400/250',
-        featured: true,
-      },
-      {
-        id: 2,
-        title: 'Tournament Meta Analysis: June 2025',
-        excerpt: 'A deep dive into the current competitive landscape. Which archetypes are dominating and what strategies are emerging in high-level play.',
-        author: 'Pro Player Council',
-        date: '2025-06-12',
-        readTime: '8 min read',
-        category: 'Strategy',
-        image: '/api/placeholder/400/250',
-      },
-      {
-        id: 3,
-        title: 'Community Spotlight: Deck Builder Showcase',
-        excerpt: 'Featuring innovative deck builds from our community. See how creative players are pushing the boundaries of what\'s possible.',
-        author: 'Community Team',
-        date: '2025-06-10',
-        readTime: '6 min read',
-        category: 'Community',
-        image: '/api/placeholder/400/250',
-      },
-      {
-        id: 4,
-        title: 'Judge Corner: Rules Clarifications',
-        excerpt: 'Important updates to tournament rules and common misconceptions clarified. Essential reading for competitive players.',
-        author: 'Judge Committee',
-        date: '2025-06-08',
-        readTime: '4 min read',
-        category: 'Rules',
-        image: '/api/placeholder/400/250',
-      },
-      {
-        id: 5,
-        title: 'Behind the Scenes: Card Art Process',
-        excerpt: 'Take a look at how our amazing card artwork comes to life, from initial concept sketches to final digital masterpieces.',
-        author: 'Art Team',
-        date: '2025-06-05',
-        readTime: '7 min read',
-        category: 'Development',
-        image: '/api/placeholder/400/250',
-      },
-      {
-        id: 6,
-        title: 'Beginner\'s Guide: Building Your First Deck',
-        excerpt: 'New to KONIVRER? Learn the fundamentals of deck construction and start your journey to becoming a master duelist.',
-        author: 'Education Team',
-        date: '2025-06-03',
-        readTime: '10 min read',
-        category: 'Tutorial',
-        image: '/api/placeholder/400/250',
-      },
-    ];
-    setBlogPosts(mockBlogPosts);
-  }, []);
-
-  const formatDate = (dateString) => {
-    const date = new Date(dateString);
-    return date.toLocaleDateString('en-US', {
-      year: 'numeric',
-      month: 'long',
-      day: 'numeric',
-    });
-  };
-
-  const getCategoryColor = (category) => {
-    const colors = {
-      'Game Updates': 'bg-blue-500',
-      'Strategy': 'bg-purple-500',
-      'Community': 'bg-green-500',
-      'Rules': 'bg-red-500',
-      'Development': 'bg-yellow-500',
-      'Tutorial': 'bg-indigo-500',
-    };
-    return colors[category] || 'bg-gray-500';
-  };
-=======
 import { motion } from 'framer-motion';
 
 const Home = () => {
@@ -161,7 +65,6 @@
       image: '/api/placeholder/400/250',
     },
   ];
->>>>>>> cd7f528f
 
   const formatDate = (dateString) => {
     const date = new Date(dateString);
@@ -185,21 +88,6 @@
   };
 
   return (
-<<<<<<< HEAD
-    <div className="min-h-screen bg-primary">
-      {/* Header */}
-      <section className="py-16 bg-secondary relative overflow-hidden">
-        <div className="absolute inset-0 bg-gradient-to-r from-blue-500/5 via-purple-500/5 to-cyan-500/5"></div>
-        <div className="container relative z-10">
-          <motion.div
-            className="text-center"
-            initial={{ opacity: 0, y: 20 }}
-            animate={{ opacity: 1, y: 0 }}
-            transition={{ duration: 0.8 }}
-          >
-            <h1 className="text-4xl md:text-5xl lg:text-6xl font-bold text-primary mb-4">
-              KONIVRER Blog
-=======
     <div className="min-h-screen bg-gray-900 text-white">
       {/* Header */}
       <section className="py-16 bg-gradient-to-br from-gray-900 via-blue-900/20 to-purple-900/20">
@@ -215,7 +103,6 @@
               <span className="block text-transparent bg-clip-text bg-gradient-to-r from-blue-400 via-purple-400 to-cyan-400">
                 Blog
               </span>
->>>>>>> cd7f528f
             </h1>
             <p className="text-xl text-gray-300 max-w-2xl mx-auto">
               Stay updated with the latest news, strategies, and insights from the world of KONIVRER
@@ -225,40 +112,6 @@
       </section>
 
       {/* Blog Posts */}
-<<<<<<< HEAD
-      <section className="py-16 bg-primary">
-        <div className="container">
-          {/* Featured Post */}
-          {blogPosts.length > 0 && blogPosts[0].featured && (
-            <motion.div
-              className="mb-16"
-              initial={{ opacity: 0, y: 30 }}
-              animate={{ opacity: 1, y: 0 }}
-              transition={{ duration: 0.6 }}
-            >
-              <div className="glass-card overflow-hidden">
-                <div className="grid lg:grid-cols-2 gap-8">
-                  <div className="order-2 lg:order-1 p-8">
-                    <div className="flex items-center gap-3 mb-4">
-                      <span className={`px-3 py-1 rounded-full text-white text-sm font-medium ${getCategoryColor(blogPosts[0].category)}`}>
-                        {blogPosts[0].category}
-                      </span>
-                      <span className="text-blue-400 text-sm font-bold">FEATURED</span>
-                    </div>
-                    <h2 className="text-3xl font-bold text-primary mb-4 hover:text-blue-400 transition-colors cursor-pointer">
-                      {blogPosts[0].title}
-                    </h2>
-                    <p className="text-gray-300 text-lg mb-6 leading-relaxed">
-                      {blogPosts[0].excerpt}
-                    </p>
-                    <div className="flex items-center justify-between text-sm text-gray-400">
-                      <div className="flex items-center gap-4">
-                        <span>By {blogPosts[0].author}</span>
-                        <span>•</span>
-                        <span>{formatDate(blogPosts[0].date)}</span>
-                        <span>•</span>
-                        <span>{blogPosts[0].readTime}</span>
-=======
       <section className="py-16">
         <div className="container mx-auto px-4">
           {/* Featured Post */}
@@ -304,65 +157,12 @@
                           <p className="text-white font-medium">{post.author}</p>
                           <p className="text-gray-400 text-sm">{formatDate(post.date)}</p>
                         </div>
->>>>>>> cd7f528f
                       </div>
                       <button className="text-blue-400 hover:text-blue-300 font-medium transition-colors">
                         Read More →
                       </button>
                     </div>
                   </div>
-<<<<<<< HEAD
-                  <div className="order-1 lg:order-2">
-                    <img
-                      src={blogPosts[0].image}
-                      alt={blogPosts[0].title}
-                      className="w-full h-64 lg:h-full object-cover"
-                    />
-                  </div>
-                </div>
-              </div>
-            </motion.div>
-          )}
-
-          {/* Regular Posts Grid */}
-          <div className="grid md:grid-cols-2 lg:grid-cols-3 gap-8">
-            {blogPosts.slice(1).map((post, index) => (
-              <motion.article
-                key={post.id}
-                className="glass-card overflow-hidden hover:border-accent-primary transition-all duration-300 group cursor-pointer"
-                initial={{ opacity: 0, y: 30 }}
-                animate={{ opacity: 1, y: 0 }}
-                transition={{ duration: 0.6, delay: (index + 1) * 0.1 }}
-                whileHover={{ y: -8 }}
-              >
-                <div className="relative overflow-hidden">
-                  <img
-                    src={post.image}
-                    alt={post.title}
-                    className="w-full h-48 object-cover group-hover:scale-105 transition-transform duration-300"
-                  />
-                  <div className="absolute top-4 left-4">
-                    <span className={`px-3 py-1 rounded-full text-white text-sm font-medium ${getCategoryColor(post.category)}`}>
-                      {post.category}
-                    </span>
-                  </div>
-                </div>
-                
-                <div className="p-6">
-                  <h3 className="text-xl font-bold text-primary mb-3 group-hover:text-blue-400 transition-colors line-clamp-2">
-                    {post.title}
-                  </h3>
-                  <p className="text-gray-300 mb-4 line-clamp-3 leading-relaxed">
-                    {post.excerpt}
-                  </p>
-                  <div className="flex items-center justify-between text-sm text-gray-400">
-                    <div className="flex flex-col gap-1">
-                      <span className="font-medium">By {post.author}</span>
-                      <div className="flex items-center gap-2">
-                        <span>{formatDate(post.date)}</span>
-                        <span>•</span>
-                        <span>{post.readTime}</span>
-=======
                 </div>
               </div>
             </motion.article>
@@ -407,7 +207,6 @@
                       <div className="flex items-center gap-2">
                         <div className="w-6 h-6 bg-gradient-to-r from-blue-500 to-purple-500 rounded-full"></div>
                         <span className="text-gray-400 text-sm">{post.author}</span>
->>>>>>> cd7f528f
                       </div>
                       <span className="text-blue-400 group-hover:text-blue-300 text-sm font-medium transition-colors">
                         Read More →
@@ -421,21 +220,12 @@
 
           {/* Load More Button */}
           <motion.div
-<<<<<<< HEAD
-            className="text-center mt-12"
-            initial={{ opacity: 0 }}
-            animate={{ opacity: 1 }}
-            transition={{ duration: 0.6, delay: 0.8 }}
-          >
-            <button className="btn btn-primary btn-lg">
-=======
             initial={{ opacity: 0, y: 20 }}
             animate={{ opacity: 1, y: 0 }}
             transition={{ duration: 0.6, delay: 0.8 }}
             className="text-center mt-12"
           >
             <button className="bg-gradient-to-r from-blue-600 to-purple-600 hover:from-blue-500 hover:to-purple-500 text-white px-8 py-3 rounded-lg font-medium transition-all duration-300 hover:transform hover:scale-105">
->>>>>>> cd7f528f
               Load More Posts
             </button>
           </motion.div>
