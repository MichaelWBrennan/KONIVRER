--- conflicted
+++ resolved
@@ -2,10 +2,6 @@
 import { motion, AnimatePresence } from 'framer-motion';
 import { Link } from 'react-router-dom';
 import { useAuth } from '../contexts/AuthContext';
-<<<<<<< HEAD
-import { Search, Filter } from 'lucide-react';
-=======
->>>>>>> b36e4875
 
 const UnifiedCommunity = () => {
   const { user, isAuthenticated } = useAuth();
