--- conflicted
+++ resolved
@@ -2,10 +2,6 @@
 import { motion, AnimatePresence } from 'framer-motion';
 import { Link } from 'react-router-dom';
 import { useAuth } from '../contexts/AuthContext';
-<<<<<<< HEAD
-import { Search, Filter } from 'lucide-react';
-=======
->>>>>>> 7229e906
 
 const UnifiedCommunity = () => {
   const { user, isAuthenticated } = useAuth();
