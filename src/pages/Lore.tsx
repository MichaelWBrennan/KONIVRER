import React, { useEffect, useMemo, useState } from "react";
import * as s from "./lore.css.ts";

export const Lore: React.FC = () => {
  // Tabs configuration: first tab is existing static content
  const tabs: {
    id: string;
    label: string;
    src?: string;
    isStatic?: boolean;
  }[] = [
    { id: "elements", label: "Six Elements (Core)", isStatic: true },
    {
      id: "societies",
      label: "Societies & Eras",
      src: "/assets/lore/societies.txt",
    },
    {
      id: "ars_goetia",
      label: "Ars Goetia",
      src: "/assets/lore/ars_goetia.txt",
    },
    {
      id: "mesopotamian",
      label: "Hidden Mesopotamian Pantheon",
      src: "/assets/lore/mesopotamian.txt",
    },
    {
      id: "shem",
      label: "Shem HaMephoras (72 Angels)",
      src: "/assets/lore/shem.txt",
    },
    {
      id: "remaining",
      label: "Remaining (Archangels, etc.)",
      src: "/assets/lore/remaining.txt",
    },
    {
      id: "origin",
      label: "Origin of Species: Mythological Clades",
      src: "/assets/lore/origin.txt",
    },
    { id: "summoning", label: "Summoning", src: "/assets/lore/summoning.txt" },
    {
      id: "elements_east",
      label: "Elements (Eastern Flavor)",
      src: "/assets/lore/elements_east.txt",
    },
    { id: "veil", label: "The Shattered Veil", src: "/assets/lore/veil.txt" },
    {
      id: "elements_west",
      label: "Elements (Western Flavor)",
      src: "/assets/lore/elements_west.txt",
    },
    { id: "worlds", label: "Worlds & Lokas", src: "/assets/lore/worlds.txt" },
    {
      id: "aether",
      label: "Aether Magic System",
      src: "/assets/lore/aether.txt",
    },
    {
      id: "laws_history",
      label: "Laws & Pre-History",
      src: "/assets/lore/laws_history.txt",
    },
    { id: "ethics", label: "Ethics Systems", src: "/assets/lore/ethics.txt" },
    { id: "taoism", label: "Taoism (AIFNW)", src: "/assets/lore/taoism.txt" },
    {
      id: "items_east",
      label: "Items (Eastern)",
      src: "/assets/lore/items_east.txt",
    },
    {
      id: "abrahamism",
      label: "Abrahamism (IFNEW)",
      src: "/assets/lore/abrahamism.txt",
    },
    {
      id: "dharmism",
      label: "Dharmism (AINEW)",
      src: "/assets/lore/dharmism.txt",
    },
    {
      id: "african",
      label: "African (IFNEW)",
      src: "/assets/lore/african.txt",
    },
    {
      id: "wildfolkism",
      label: "Wildfolkism (AIFNE)",
      src: "/assets/lore/wildfolkism.txt",
    },
    {
      id: "hellenism",
      label: "Hellenism (AIFEW)",
      src: "/assets/lore/hellenism.txt",
    },
    { id: "human", label: "Human & Celestials", src: "/assets/lore/human.txt" },
    {
      id: "infernal",
      label: "Infernal & Mythological",
      src: "/assets/lore/infernal.txt",
    },
    {
      id: "species",
      label: "Species (Ogre, Dvergr, etc.)",
      src: "/assets/lore/species.txt",
    },
    {
      id: "language",
      label: "Basik AnglΣ (Language)",
      src: "/assets/lore/language.txt",
    },
    {
      id: "alchemy",
      label: "Alxemi (Alchemy)",
      src: "/assets/lore/alchemy.txt",
    },
    {
      id: "prehistory",
      label: "Pre-History",
      src: "/assets/lore/prehistory.txt",
    },
    {
      id: "three_ages",
      label: "Three Ages",
      src: "/assets/lore/three_ages.txt",
    },
    {
      id: "classical",
      label: "Classical Era",
      src: "/assets/lore/classical.txt",
    },
  ];
  const [activeTab, setActiveTab] = useState<string>(tabs[0].id);
  const [query, setQuery] = useState<string>("");
  const [loadedText, setLoadedText] = useState<string>("");

  useEffect(() => {
    const handler = (e: any) => setQuery(e.detail || "");
    window.addEventListener("lore-search", handler);
    return () => window.removeEventListener("lore-search", handler);
  }, []);

  useEffect(() => {
    const tab = tabs.find((t) => t.id === activeTab);
    if (!tab || tab.isStatic || !tab.src) {
      setLoadedText("");
      return;
    }
<<<<<<< HEAD
    const src = tab.src;
    (async () => {
      try {
        const res = await fetch(src);
        if (!res.ok) {
          setLoadedText(
            `Content not found for ${tab.label}. Ensure file exists at ${src}.`
=======
    (async () => {
      try {
        const res = await fetch(tab.src);
        if (!res.ok) {
          setLoadedText(
            `Content not found for ${tab.label}. Ensure file exists at ${tab.src}.`
>>>>>>> 32ae803e
          );
          return;
        }
        const txt = await res.text();
        setLoadedText(txt);
      } catch (err) {
        setLoadedText(`Failed to load content: ${String(err)}`);
      }
    })();
  }, [activeTab]);

  const highlight = (text: string, q: string): React.ReactNode => {
    if (!q) return text;
    try {
      const parts = text.split(
        new RegExp(`(${q.replace(/[.*+?^${}()|[\\]\\\\]/g, "\\$&")})`, "gi")
      );
      return parts.map((part, i) =>
        part.toLowerCase() === q.toLowerCase() ? (
          <mark key={i} className={s.highlight}>
            {part}
          </mark>
        ) : (
          <React.Fragment key={i}>{part}</React.Fragment>
        )
      );
    } catch {
      return text;
    }
  };

  // ------------------ Existing content (static) ------------------
  type ElementDefinition = {
    name: "Aether" | "Air" | "Fire" | "Earth" | "Water" | "Nether";
    epithet: string;
    definition: string;
    stance: string;
  };

  const elementDefinitions: ElementDefinition[] = [
    {
      name: "Aether",
      epithet: "Principle",
      definition:
        "Do what is right; act clearly and quickly when things are confusing.",
      stance: "You care about what is right and take clear action.",
    },
    {
      name: "Air",
      epithet: "Adaptation",
      definition: "Do what works; help and teach while things change.",
      stance: "You like trying, learning, and guiding others.",
    },
    {
      name: "Fire",
      epithet: "Aspiration",
      definition:
        "Work toward a better world; care for and defend others as you build.",
      stance: "You dream big and protect people while moving forward.",
    },
    {
      name: "Earth",
      epithet: "Integrity",
      definition:
        "Do what is fair; set clear rules and check that things are done well.",
      stance: "You keep order and make sure standards are met.",
    },
    {
      name: "Water",
      epithet: "Potential",
      definition: "See what could be; bring pieces together to open new paths.",
      stance: "You connect ideas and people to discover new possibilities.",
    },
    {
      name: "Nether",
      epithet: "Capability",
      definition:
        "Plan how things can work; design steps that make ideas real.",
      stance: "You build skills and plans that help everyone do more.",
    },
  ];

  function generateCombinations<T>(items: T[], size: number): T[][] {
    const results: T[][] = [];
    function helper(startIndex: number, combo: T[]): any {
      if (combo.length === size) {
        results.push([...combo]);
        return;
      }
      for (let i = startIndex; i < items.length; i++) {
        combo.push(items[i]);
        helper(i + 1, combo);
        combo.pop();
      }
    }
    helper(0, []);
    return results;
  }

  function pairKey(a: string, b: string): string {
    return [a, b].sort().join("|");
  }

  const specialPairs: Record<string, { title: string; description: string }> = {
    [pairKey("Water", "Aether")]: {
      title: "Rainbow",
      description: "Quickly put things together to spark new ideas.",
    },
    [pairKey("Aether", "Air")]: {
      title: "Aurora",
      description: "Smart, flexible action that shows the way.",
    },
    [pairKey("Air", "Fire")]: {
      title: "Flare",
      description: "Action that inspires and keeps people safe.",
    },
    [pairKey("Fire", "Nether")]: {
      title: "Char",
      description: "Careful planning that turns into bold, helpful action.",
    },
    [pairKey("Nether", "Earth")]: {
      title: "Compost",
      description: "Careful plans improved by review become strong and steady.",
    },
    [pairKey("Earth", "Water")]: {
      title: "Mud",
      description: "Helpful limits that help new things grow safely.",
    },
  };

  const wheelOrder: ElementDefinition["name"][] = [
    "Water",
    "Aether",
    "Air",
    "Fire",
    "Nether",
    "Earth",
  ];

  type Relations = {
    allies: ElementDefinition["name"][];
    enemy: ElementDefinition["name"];
  };

  const relationsByElement: Record<ElementDefinition["name"], Relations> =
    wheelOrder.reduce((acc, elementName, index) => {
      const left =
        wheelOrder[(index - 1 + wheelOrder.length) % wheelOrder.length];
      const right = wheelOrder[(index + 1) % wheelOrder.length];
      const opposite =
        wheelOrder[(index + wheelOrder.length / 2) % wheelOrder.length];
      acc[elementName] = { allies: [left, right], enemy: opposite };
      return acc;
    }, {} as Record<ElementDefinition["name"], Relations>);

  function summarize(definition: string): string {
    const firstClause = definition.split(";")[0].trim();
    return firstClause.endsWith(".") ? firstClause.slice(0, -1) : firstClause;
  }

  function buildDefaultDescription(combo: ElementDefinition[]): string {
    const clauses = combo.map((e) => summarize(e.definition));
    return `Combined stance: ${clauses.join(" — ")}.`;
  }

  const combinations2 = generateCombinations(elementDefinitions, 2);
  const combinations3 = generateCombinations(elementDefinitions, 3);
  const combinations4 = generateCombinations(elementDefinitions, 4);
  const combinations5 = generateCombinations(elementDefinitions, 5);

  const StaticElements = useMemo(
    () => (
      <section className={s.section}>
        <div className={s.diagramContainer}>
          <img
            className={s.diagramImage}
            src="/assets/lore/six-divine-elements.png"
            alt="Six Divine Elements wheel showing Aether, Air, Fire, Earth, Water, and Nether"
            onError={(e) => {
              (e.target as HTMLImageElement).src = "/assets/card-back-new.png";
            }}
          />
        </div>
        <div className={s.virtuesGrid}>
          <div className={s.virtueCard}>
            <h3 className={s.virtueTitle}>Aether — Principle</h3>
            <p className={s.virtueText}>
              Do what is right; act clearly and quickly when things are
              confusing. You care about what is right and take clear action.
            </p>
          </div>
          <div className={s.virtueCard}>
            <h3 className={s.virtueTitle}>Air — Adaptation</h3>
            <p className={s.virtueText}>
              Do what works; help and teach while things change. You like
              trying, learning, and guiding others.
            </p>
          </div>
          <div className={s.virtueCard}>
            <h3 className={s.virtueTitle}>Fire — Aspiration</h3>
            <p className={s.virtueText}>
              Work toward a better world; care for and defend others as you
              build. You dream big and protect people while moving forward.
            </p>
          </div>
          <div className={s.virtueCard}>
            <h3 className={s.virtueTitle}>Earth — Integrity</h3>
            <p className={s.virtueText}>
              Do what is fair; set clear rules and check that things are done
              well. You keep order and make sure standards are met.
            </p>
          </div>
          <div className={s.virtueCard}>
            <h3 className={s.virtueTitle}>Water — Potential</h3>
            <p className={s.virtueText}>
              See what could be; bring pieces together to open new paths. You
              connect ideas and people to discover new possibilities.
            </p>
          </div>
          <div className={s.virtueCard}>
            <h3 className={s.virtueTitle}>Nether — Capability</h3>
            <p className={s.virtueText}>
              Plan how things can work; design steps that make ideas real. You
              build skills and plans that help everyone do more.
            </p>
          </div>
        </div>

        <div className={s.virtuesGrid} style={{ marginTop: 16 }}>
          <div className={s.virtueCard}>
            <h3 className={s.virtueTitle}>Color Alignment</h3>
            <p className={s.virtueText}>
              Like a sixfold color pie, each person, faction, and card aligns to
              one or more elements. Adjacent elements are allies; the element
              directly across the wheel is its enemy.
            </p>
          </div>
        </div>

        <div className={s.virtuesGrid} style={{ marginTop: 16 }}>
          {wheelOrder.map((name) => {
            const rel = relationsByElement[name];
            return (
              <div key={name} className={s.virtueCard}>
                <h3 className={s.virtueTitle}>{name} — Allies & Enemy</h3>
                <p className={s.virtueText}>
                  <strong>Allies:</strong> {rel.allies[0]} and {rel.allies[1]}
                </p>
                <p className={s.virtueText}>
                  <strong>Enemy:</strong> {rel.enemy}
                </p>
              </div>
            );
          })}
        </div>

        <div className={s.virtuesGrid} style={{ marginTop: 16 }}>
          <div className={s.virtueCard}>
            <h3 className={s.virtueTitle}>Adjacent Pairs</h3>
            <p className={s.virtueText}>
              Water + Aether: Rainbow — Quickly put things together to spark new
              ideas.
            </p>
            <p className={s.virtueText}>
              Aether + Air: Aurora — Smart, flexible action that shows the way.
            </p>
            <p className={s.virtueText}>
              Air + Fire: Flare — Action that inspires and keeps people safe.
            </p>
            <p className={s.virtueText}>
              Fire + Nether: Char — Careful planning that turns into bold,
              helpful action.
            </p>
            <p className={s.virtueText}>
              Nether + Earth: Compost — Careful plans improved by review become
              strong and steady.
            </p>
            <p className={s.virtueText}>
              Earth + Water: Mud — Helpful limits that help new things grow
              safely.
            </p>
          </div>
        </div>

        <div className={s.virtuesGrid} style={{ marginTop: 16 }}>
          <div className={s.virtueCard}>
            <h3 className={s.virtueTitle}>Two-Element Combinations</h3>
            {combinations2.map((combo, idx) => {
              const names = combo.map((e) => e.name);
              const key = pairKey(names[0], names[1]);
              const special = specialPairs[key];
              const title = special
                ? `${names[0]} + ${names[1]} — ${special.title}`
                : `${names[0]} + ${names[1]}`;
              const description = special
                ? special.description
                : buildDefaultDescription(combo);
              return (
                <p key={idx} className={s.virtueText}>
                  <strong>{title}:</strong> {description}
                </p>
              );
            })}
          </div>
        </div>

        <div className={s.virtuesGrid} style={{ marginTop: 16 }}>
          <div className={s.virtueCard}>
            <h3 className={s.virtueTitle}>Three-Element Combinations</h3>
            {combinations3.map((combo, idx) => (
              <p key={idx} className={s.virtueText}>
                <strong>{combo.map((e) => e.name).join(" + ")}</strong>:{" "}
                {buildDefaultDescription(combo)}
              </p>
            ))}
          </div>
        </div>

        <div className={s.virtuesGrid} style={{ marginTop: 16 }}>
          <div className={s.virtueCard}>
            <h3 className={s.virtueTitle}>Four-Element Combinations</h3>
            {combinations4.map((combo, idx) => (
              <p key={idx} className={s.virtueText}>
                <strong>{combo.map((e) => e.name).join(" + ")}</strong>:{" "}
                {buildDefaultDescription(combo)}
              </p>
            ))}
          </div>
        </div>

        <div className={s.virtuesGrid} style={{ marginTop: 16 }}>
          <div className={s.virtueCard}>
            <h3 className={s.virtueTitle}>Five-Element Combinations</h3>
            {combinations5.map((combo, idx) => (
              <p key={idx} className={s.virtueText}>
                <strong>{combo.map((e) => e.name).join(" + ")}</strong>:{" "}
                {buildDefaultDescription(combo)}
              </p>
            ))}
          </div>
        </div>
      </section>
    ),
    [combinations2, combinations3, combinations4, combinations5]
  );

  const renderActive = () => {
    const tab = tabs.find((t) => t.id === activeTab);
    if (!tab) return null;
    if (tab.isStatic) {
      return (
        <>
          <section className={s.section}>
            <h2 className={s.sectionTitle}>The World of KONIVRER</h2>
            <p className={s.text}>
              Discover the rich history and mythology behind the cards
            </p>
          </section>
          {StaticElements}
        </>
      );
    }
    const display = loadedText || "";
    const content = query ? highlight(display, query) : display;
    return (
      <section className={s.section}>
        <h2 className={s.sectionTitle}>{tab.label}</h2>
        <pre className={s.pre}>{content}</pre>
      </section>
    );
  };

  return (
    <div className={s.container}>
      <div className={s.header}>
        <h1 className={s.title}>KONIVRER Lore</h1>
        <p className={s.subtitle}>
          Discover the rich history and mythology behind the cards
        </p>
      </div>

      <div className={s.tabsBar}>
        {tabs.map((t) => (
          <button
            key={t.id}
            className={`${s.tabButton} ${
              activeTab === t.id ? s.tabActive : ""
            }`}
            onClick={() => setActiveTab(t.id)}
          >
            {t.label}
          </button>
        ))}
      </div>

      <div className={s.content}>{renderActive()}</div>
    </div>
  );
};<|MERGE_RESOLUTION|>--- conflicted
+++ resolved
@@ -148,22 +148,14 @@
       setLoadedText("");
       return;
     }
-<<<<<<< HEAD
-    const src = tab.src;
-    (async () => {
-      try {
-        const res = await fetch(src);
-        if (!res.ok) {
-          setLoadedText(
-            `Content not found for ${tab.label}. Ensure file exists at ${src}.`
-=======
+
     (async () => {
       try {
         const res = await fetch(tab.src);
         if (!res.ok) {
           setLoadedText(
             `Content not found for ${tab.label}. Ensure file exists at ${tab.src}.`
->>>>>>> 32ae803e
+ main
           );
           return;
         }
