--- conflicted
+++ resolved
@@ -11,11 +11,7 @@
   "100%": { opacity: 0.6 },
 });
 
-<<<<<<< HEAD
-export const page: any : any = style({
-=======
 export const page = style({
->>>>>>> f89261d2
   background: "linear-gradient(135deg, #1a1a2e 0%, #16213e 100%)",
   color: "white",
   minHeight: "100vh",
@@ -27,11 +23,7 @@
   textAlign: "center",
 });
 
-<<<<<<< HEAD
-export const container: any : any = style({
-=======
 export const container = style({
->>>>>>> f89261d2
   maxWidth: 400,
   width: "100%",
   animationName: "fadeIn",
@@ -39,11 +31,7 @@
   animationTimingFunction: "ease-out",
 });
 
-<<<<<<< HEAD
-export const logo: any : any = style({
-=======
 export const logo = style({
->>>>>>> f89261d2
   width: 80,
   height: 80,
   background: "linear-gradient(135deg, #007AFF 0%, #5856D6 100%)",
@@ -57,21 +45,13 @@
   color: "white",
 });
 
-<<<<<<< HEAD
-export const subtitle: any : any = style({
-=======
 export const subtitle = style({
->>>>>>> f89261d2
   fontSize: 18,
   color: "#A0A0A0",
   marginBottom: 32,
 });
 
-<<<<<<< HEAD
-export const icon: any : any = style({
-=======
 export const icon = style({
->>>>>>> f89261d2
   width: 120,
   height: 120,
   margin: "0 auto 24px",
@@ -82,22 +62,14 @@
   animationIterationCount: "infinite",
 });
 
-<<<<<<< HEAD
-export const message: any : any = style({
-=======
 export const message = style({
->>>>>>> f89261d2
   fontSize: 16,
   lineHeight: 1.6,
   color: "#C0C0C0",
   marginBottom: 32,
 });
 
-<<<<<<< HEAD
-export const features: any : any = style({
-=======
 export const features = style({
->>>>>>> f89261d2
   background: "rgba(255, 255, 255, 0.1)",
   borderRadius: 16,
   padding: 24,
@@ -105,15 +77,9 @@
   backdropFilter: "blur(10px)",
 });
 
-<<<<<<< HEAD
-export const featureList: any : any = style({ listStyle: "none", textAlign: "left" });
-
-export const featureItem: any : any = style({
-=======
 export const featureList = style({ listStyle: "none", textAlign: "left" });
 
 export const featureItem = style({
->>>>>>> f89261d2
   padding: "8px 0 8px 24px",
   color: "#E0E0E0",
   position: "relative",
@@ -128,11 +94,7 @@
   },
 });
 
-<<<<<<< HEAD
-export const retryButton: any : any = style({
-=======
 export const retryButton = style({
->>>>>>> f89261d2
   background: "linear-gradient(135deg, #007AFF 0%, #5856D6 100%)",
   color: "white",
   border: 0,
@@ -146,11 +108,7 @@
   width: "100%",
 });
 
-<<<<<<< HEAD
-export const homeLink: any : any = style({
-=======
 export const homeLink = style({
->>>>>>> f89261d2
   color: "#007AFF",
   textDecoration: "none",
   fontWeight: 500,
@@ -160,11 +118,7 @@
   transition: "all 0.2s ease",
 });
 
-<<<<<<< HEAD
-export const status: any : any = style({
-=======
 export const status = style({
->>>>>>> f89261d2
   position: "fixed",
   top: 20,
   right: 20,
@@ -177,10 +131,6 @@
   backdropFilter: "blur(10px)",
 });
 
-<<<<<<< HEAD
-export const statusOnline: any : any = style({
-=======
 export const statusOnline = style({
->>>>>>> f89261d2
   background: "rgba(52, 199, 89, 0.9)",
 });