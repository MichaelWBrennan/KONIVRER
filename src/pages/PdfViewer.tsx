import { useEffect, useRef } from "react";
import {
  GlobalWorkerOptions,
  getDocument,
  type PDFDocumentProxy,
} from "pdfjs-dist";
import * as s from "./pdfViewer.css.ts";

GlobalWorkerOptions.workerSrc = `https://cdnjs.cloudflare.com/ajax/libs/pdf.js/3.11.174/pdf.worker.min.js`;

export function PdfViewer({ url = "/sample.pdf" }: { url?: string }): any {
<<<<<<< HEAD
  const canvasRef: any : any = useRef<HTMLCanvasElement | null>(null);
=======
  const canvasRef = useRef<HTMLCanvasElement | null>(null);
>>>>>>> 5a593401

  useEffect(() => {
    let isCancelled = false;
    let pdfDoc: PDFDocumentProxy | null = null;

    (async () => {
<<<<<<< HEAD
      const loadingTask: any : any = getDocument(url);
=======
      const loadingTask = getDocument(url);
>>>>>>> 5a593401
      pdfDoc = await loadingTask.promise;
      if (isCancelled) return;

      // Render first page for simple viewer parity
<<<<<<< HEAD
      const page: any : any = await pdfDoc.getPage(1);
      const viewport: any : any = page.getViewport({ scale: 1.5 });
      const canvas: any : any = canvasRef.current;
      if (!canvas) return;
      const context: any : any = canvas.getContext("2d");
=======
      const page = await pdfDoc.getPage(1);
      const viewport = page.getViewport({ scale: 1.5 });
      const canvas = canvasRef.current;
      if (!canvas) return;
      const context = canvas.getContext("2d");
>>>>>>> 5a593401
      if (!context) return;
      canvas.width = viewport.width;
      canvas.height = viewport.height;

      await page.render({
        canvasContext: context,
        viewport: viewport,
        canvas: canvasRef.current,
      }).promise;
    })();

    return () => {
      isCancelled = true;
      // pdf.js cleans up internally when loadingTask is abandoned
    };
  }, [url]);

  return (
    <div className={s.viewerWrap}>
      <div className={s.toolbar}>
        <h3 className={s.title}>PDF Viewer</h3>
      </div>
      <div className={s.canvasWrap}>
        <canvas ref={canvasRef} className={s.canvas} />
      </div>
    </div>
  );
}<|MERGE_RESOLUTION|>--- conflicted
+++ resolved
@@ -9,39 +9,23 @@
 GlobalWorkerOptions.workerSrc = `https://cdnjs.cloudflare.com/ajax/libs/pdf.js/3.11.174/pdf.worker.min.js`;
 
 export function PdfViewer({ url = "/sample.pdf" }: { url?: string }): any {
-<<<<<<< HEAD
-  const canvasRef: any : any = useRef<HTMLCanvasElement | null>(null);
-=======
   const canvasRef = useRef<HTMLCanvasElement | null>(null);
->>>>>>> 5a593401
 
   useEffect(() => {
     let isCancelled = false;
     let pdfDoc: PDFDocumentProxy | null = null;
 
     (async () => {
-<<<<<<< HEAD
-      const loadingTask: any : any = getDocument(url);
-=======
       const loadingTask = getDocument(url);
->>>>>>> 5a593401
       pdfDoc = await loadingTask.promise;
       if (isCancelled) return;
 
       // Render first page for simple viewer parity
-<<<<<<< HEAD
-      const page: any : any = await pdfDoc.getPage(1);
-      const viewport: any : any = page.getViewport({ scale: 1.5 });
-      const canvas: any : any = canvasRef.current;
-      if (!canvas) return;
-      const context: any : any = canvas.getContext("2d");
-=======
       const page = await pdfDoc.getPage(1);
       const viewport = page.getViewport({ scale: 1.5 });
       const canvas = canvasRef.current;
       if (!canvas) return;
       const context = canvas.getContext("2d");
->>>>>>> 5a593401
       if (!context) return;
       canvas.width = viewport.width;
       canvas.height = viewport.height;
