--- conflicted
+++ resolved
@@ -1,11 +1,7 @@
 import React from 'react';
 import * as h from './home.css.ts';
 
-<<<<<<< HEAD
-export const Home: React.FC   : any : any = () => {
-=======
 export const Home: React.FC    = () => {
->>>>>>> f32b1ca6
   return (
     <div className={h.container}>
       <div className={h.homeRoot}>
