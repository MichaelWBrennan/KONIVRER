--- conflicted
+++ resolved
@@ -1,159 +1,94 @@
 import { style } from "@vanilla-extract/css";
 
-<<<<<<< HEAD
-export const container: any : any = style({
-=======
 export const container = style({
->>>>>>> f32b1ca6
   padding: "2rem",
   maxWidth: 1400,
   margin: "0 auto",
 });
-<<<<<<< HEAD
-export const header: any : any = style({
-=======
 export const header = style({
->>>>>>> f32b1ca6
   display: "flex",
   alignItems: "center",
   justifyContent: "space-between",
   marginBottom: "1rem",
 });
-<<<<<<< HEAD
-export const actions: any : any = style({ display: "flex", gap: "0.5rem" });
-export const content: any : any = style({
-=======
 export const actions = style({ display: "flex", gap: "0.5rem" });
 export const content = style({
->>>>>>> f32b1ca6
   display: "grid",
   gridTemplateColumns: "360px 1fr 360px",
   gap: "1rem",
   alignItems: "start",
 });
 
-<<<<<<< HEAD
-export const listPanel: any : any = style({
-=======
 export const listPanel = style({
->>>>>>> f32b1ca6
   background: "var(--secondary-bg)",
   border: "1px solid var(--border-color)",
   borderRadius: 8,
   padding: "1rem",
 });
-<<<<<<< HEAD
-export const panelHeader: any : any = style({
-=======
 export const panelHeader = style({
->>>>>>> f32b1ca6
   display: "flex",
   alignItems: "center",
   justifyContent: "space-between",
   gap: "0.5rem",
   marginBottom: "0.5rem",
 });
-<<<<<<< HEAD
-export const deckGrid: any : any = style({
-=======
 export const deckGrid = style({
->>>>>>> f32b1ca6
   display: "grid",
   gridTemplateColumns: "1fr",
   gap: "0.5rem",
 });
-<<<<<<< HEAD
-export const deckCard: any : any = style({
-=======
 export const deckCard = style({
->>>>>>> f32b1ca6
   background: "var(--secondary-bg)",
   border: "1px solid var(--border-color)",
   borderRadius: 8,
   padding: "0.75rem",
   cursor: "pointer",
 });
-<<<<<<< HEAD
-export const deckCardSelected: any : any = style({
-  outline: "2px solid var(--accent-color)",
-});
-export const deckHeader: any : any = style({
-=======
 export const deckCardSelected = style({
   outline: "2px solid var(--accent-color)",
 });
 export const deckHeader = style({
->>>>>>> f32b1ca6
   display: "flex",
   alignItems: "center",
   justifyContent: "space-between",
   marginBottom: "0.25rem",
 });
-<<<<<<< HEAD
-export const deckColors: any : any = style({ display: "flex", gap: 4 });
-export const colorIndicator: any : any = style({
-=======
 export const deckColors = style({ display: "flex", gap: 4 });
 export const colorIndicator = style({
->>>>>>> f32b1ca6
   width: 10,
   height: 10,
   borderRadius: "50%",
   border: "1px solid #444",
 });
-<<<<<<< HEAD
-export const deckInfo: any : any = style({
-=======
 export const deckInfo = style({
->>>>>>> f32b1ca6
   display: "flex",
   gap: "0.5rem",
   color: "var(--text-secondary)",
   fontSize: "0.9rem",
 });
-<<<<<<< HEAD
-export const deckDate: any : any = style({
-=======
 export const deckDate = style({
->>>>>>> f32b1ca6
   color: "var(--text-secondary)",
   fontSize: "0.85rem",
 });
 
-<<<<<<< HEAD
-export const editorPanel: any : any = style({
-=======
 export const editorPanel = style({
->>>>>>> f32b1ca6
   background: "var(--secondary-bg)",
   border: "1px solid var(--border-color)",
   borderRadius: 8,
   padding: "1rem",
 });
-<<<<<<< HEAD
-export const editor: any : any = style({
-=======
 export const editor = style({
->>>>>>> f32b1ca6
   display: "flex",
   flexDirection: "column",
   gap: "1rem",
 });
-<<<<<<< HEAD
-export const editorHeader: any : any = style({
-=======
 export const editorHeader = style({
->>>>>>> f32b1ca6
   display: "flex",
   alignItems: "center",
   justifyContent: "space-between",
   gap: "0.5rem",
 });
-<<<<<<< HEAD
-export const deckNameInput: any : any = style({
-=======
 export const deckNameInput = style({
->>>>>>> f32b1ca6
   flex: 1,
   padding: "0.5rem 0.75rem",
   background: "var(--primary-bg)",
@@ -161,31 +96,18 @@
   borderRadius: 6,
   color: "var(--text-primary)",
 });
-<<<<<<< HEAD
-export const deckStats: any : any = style({
-=======
 export const deckStats = style({
->>>>>>> f32b1ca6
   display: "flex",
   gap: "0.75rem",
   color: "var(--text-secondary)",
 });
-<<<<<<< HEAD
-export const categories: any : any = style({
-=======
 export const categories = style({
->>>>>>> f32b1ca6
   display: "grid",
   gridTemplateColumns: "1fr",
   gap: "1rem",
 });
-<<<<<<< HEAD
-export const category: any : any = style({});
-export const cardSlots: any : any = style({
-=======
 export const category = style({});
 export const cardSlots = style({
->>>>>>> f32b1ca6
   background: "var(--primary-bg)",
   border: "1px dashed var(--border-color)",
   borderRadius: 8,
@@ -197,30 +119,18 @@
   color: "var(--text-secondary)",
 });
 
-<<<<<<< HEAD
-export const analysis: any : any = style({
-=======
 export const analysis = style({
->>>>>>> f32b1ca6
   display: "grid",
   gridTemplateColumns: "1fr 1fr",
   gap: "1rem",
 });
-<<<<<<< HEAD
-export const analysisCard: any : any = style({
-=======
 export const analysisCard = style({
->>>>>>> f32b1ca6
   background: "var(--primary-bg)",
   border: "1px solid var(--border-color)",
   borderRadius: 8,
   padding: "1rem",
 });
-<<<<<<< HEAD
-export const statItem: any : any = style({
-=======
 export const statItem = style({
->>>>>>> f32b1ca6
   display: "flex",
   alignItems: "center",
   justifyContent: "space-between",
@@ -228,31 +138,19 @@
   padding: "0.35rem 0",
 });
 
-<<<<<<< HEAD
-export const noDeck: any : any = style({
-=======
 export const noDeck = style({
->>>>>>> f32b1ca6
   textAlign: "center",
   color: "var(--text-secondary)",
   padding: "2rem",
 });
 
-<<<<<<< HEAD
-export const searchPanel: any : any = style({
-=======
 export const searchPanel = style({
->>>>>>> f32b1ca6
   background: "var(--secondary-bg)",
   border: "1px solid var(--border-color)",
   borderRadius: 8,
   padding: "1rem",
 });
-<<<<<<< HEAD
-export const cardResults: any : any = style({
-=======
 export const cardResults = style({
->>>>>>> f32b1ca6
   padding: "1rem",
   background: "var(--primary-bg)",
   borderRadius: 6,
