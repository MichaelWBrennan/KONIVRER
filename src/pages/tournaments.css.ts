--- conflicted
+++ resolved
@@ -1,54 +1,31 @@
 import { style } from "@vanilla-extract/css";
 
-<<<<<<< HEAD
-export const container: any : any = style({
-=======
 export const container = style({
->>>>>>> 5a593401
   padding: "2rem",
   maxWidth: 1200,
   margin: "0 auto",
 });
-<<<<<<< HEAD
-export const header: any : any = style({ textAlign: "center", marginBottom: "1rem" });
-export const tabs: any : any = style({
-=======
 export const header = style({ textAlign: "center", marginBottom: "1rem" });
 export const tabs = style({
->>>>>>> 5a593401
   display: "flex",
   gap: "0.5rem",
   marginBottom: "1rem",
   flexWrap: "wrap",
 });
-<<<<<<< HEAD
-export const content: any : any = style({});
-export const section: any : any = style({ display: "grid", gap: "1rem" });
-export const empty: any : any = style({
-=======
 export const content = style({});
 export const section = style({ display: "grid", gap: "1rem" });
 export const empty = style({
->>>>>>> 5a593401
   textAlign: "center",
   color: "var(--text-secondary)",
   padding: "2rem",
 });
-<<<<<<< HEAD
-export const card: any : any = style({
-=======
 export const card = style({
->>>>>>> 5a593401
   background: "var(--secondary-bg)",
   border: "1px solid var(--border-color)",
   borderRadius: 8,
   padding: "1rem",
 });
-<<<<<<< HEAD
-export const matchCard: any : any = style({
-=======
 export const matchCard = style({
->>>>>>> 5a593401
   background: "var(--primary-bg)",
   border: "1px solid var(--border-color)",
   borderRadius: 8,
