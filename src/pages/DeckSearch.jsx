import { useState, useEffect } from 'react';
import { motion } from 'framer-motion';
import {
  Search,
  Filter,
  SortAsc,
  SortDesc,
  Grid,
  List,
  Eye,
  Download,
  Heart,
  Star,
  User,
  Calendar,
  BarChart3,
  Zap,
  Trophy,
  Target,
} from 'lucide-react';

const DeckSearch = () => {
  const [searchTerm, setSearchTerm] = useState('');
  const [sortBy, setSortBy] = useState('popularity');
  const [sortOrder, setSortOrder] = useState('desc');
  const [viewMode, setViewMode] = useState('grid');
  const [filters, setFilters] = useState({
    element: 'all',
    rarity: 'all',
    author: 'all',
  });

  // Sample deck data
  const [decks] = useState([
    {
      id: 1,
      name: 'Inferno Aggro',
      author: 'FireMaster',
      element: 'Inferno',
      likes: 245,
      views: 1520,
      rating: 4.8,
      lastUpdated: '2025-06-18',
      description: 'Fast-paced aggressive deck focusing on early game pressure',
      cardCount: 40,
      winRate: 68.5,
      featured: true,
    },
    {
      id: 2,
      name: 'Submerged Control',
      author: 'AquaStrategist',
      element: 'Submerged',
      likes: 189,
      views: 980,
      rating: 4.6,
      lastUpdated: '2025-06-17',
      description: 'Control-oriented deck with powerful late-game threats',
      cardCount: 40,
      winRate: 72.3,
      featured: false,
    },
    {
      id: 3,
      name: 'Steadfast Midrange',
      author: 'RockSolid',
      element: 'Steadfast',
      likes: 156,
      views: 743,
      rating: 4.4,
      lastUpdated: '2025-06-16',
      description: 'Balanced midrange strategy with defensive capabilities',
      cardCount: 40,
      winRate: 65.2,
      featured: false,
    },
    {
      id: 4,
      name: 'Gust Tempo',
      author: 'WindRider',
      element: 'Gust',
      likes: 203,
      views: 1234,
      rating: 4.7,
      lastUpdated: '2025-06-19',
      description: 'High-tempo deck with bounce and evasion tactics',
      cardCount: 40,
      winRate: 70.1,
      featured: true,
    },
    {
      id: 5,
      name: 'Brilliance Combo',
      author: 'LightWeaver',
      element: 'Brilliance',
      likes: 178,
      views: 892,
      rating: 4.5,
      lastUpdated: '2025-06-15',
      description: 'Intricate combo deck with powerful synergies',
      cardCount: 40,
      winRate: 63.8,
      featured: false,
    },
    {
      id: 6,
      name: 'Void Disruption',
      author: 'VoidWalker',
      element: 'Void',
      likes: 134,
      views: 567,
      rating: 4.3,
      lastUpdated: '2025-06-14',
      description: 'Disruptive strategy focusing on removal and exile',
      cardCount: 40,
      winRate: 61.9,
      featured: false,
    },
  ]);

  const [filteredDecks, setFilteredDecks] = useState(decks);

  // Filter and sort decks
  useEffect(() => {
    let filtered = decks.filter(deck => {
      const matchesSearch =
        deck.name.toLowerCase().includes(searchTerm.toLowerCase()) ||
        deck.author.toLowerCase().includes(searchTerm.toLowerCase()) ||
        deck.description.toLowerCase().includes(searchTerm.toLowerCase());

      const matchesElement =
        filters.element === 'all' || deck.element === filters.element;
<<<<<<< HEAD
      const matchesFormat =
        filters.format === 'all' || deck.format === filters.format;
=======
>>>>>>> 774f5aff
      const matchesAuthor =
        filters.author === 'all' || deck.author === filters.author;

      return matchesSearch && matchesElement && matchesAuthor;
    });

    // Sort decks
    filtered.sort((a, b) => {
      let aValue, bValue;

      switch (sortBy) {
        case 'popularity':
          aValue = a.likes;
          bValue = b.likes;
          break;
        case 'rating':
          aValue = a.rating;
          bValue = b.rating;
          break;
        case 'winRate':
          aValue = a.winRate;
          bValue = b.winRate;
          break;
        case 'lastUpdated':
          aValue = new Date(a.lastUpdated);
          bValue = new Date(b.lastUpdated);
          break;
        case 'name':
          aValue = a.name.toLowerCase();
          bValue = b.name.toLowerCase();
          break;
        default:
          aValue = a.likes;
          bValue = b.likes;
      }

      if (sortOrder === 'asc') {
        return aValue > bValue ? 1 : -1;
      } else {
        return aValue < bValue ? 1 : -1;
      }
    });

    setFilteredDecks(filtered);
  }, [searchTerm, filters, sortBy, sortOrder, decks]);

  const getElementColor = element => {
    const colors = {
      Inferno: 'text-red-400',
      Submerged: 'text-blue-400',
      Steadfast: 'text-yellow-400',
      Gust: 'text-green-400',
      Brilliance: 'text-purple-400',
      Void: 'text-gray-400',
    };
    return colors[element] || 'text-gray-400';
  };

  const getElementIcon = element => {
    const icons = {
      Inferno: '🜂',
      Submerged: '🜄',
      Steadfast: '🜃',
      Gust: '🜁',
      Brilliance: '⭘',
      Void: '▢',
    };
    return icons[element] || '✡⃝';
  };

  const DeckCard = ({ deck }) => (
    <motion.div
      initial={{ opacity: 0, y: 20 }}
      animate={{ opacity: 1, y: 0 }}
      whileHover={{ y: -5 }}
      className="bg-card rounded-lg p-6 border border-color hover:border-blue-500/50 transition-all duration-300"
    >
      {deck.featured && (
        <div className="flex items-center gap-2 mb-3">
          <Star className="w-4 h-4 text-yellow-400 fill-current" />
          <span className="text-xs font-medium text-yellow-400">Featured</span>
        </div>
      )}

      <div className="flex items-start justify-between mb-4">
        <div>
          <h3 className="text-lg font-bold mb-1">{deck.name}</h3>
          <div className="flex items-center gap-2 text-sm text-secondary">
            <User className="w-4 h-4" />
            <span>{deck.author}</span>
          </div>
        </div>
        <div className={`text-2xl ${getElementColor(deck.element)}`}>
          {getElementIcon(deck.element)}
        </div>
      </div>

      <p className="text-secondary text-sm mb-4 line-clamp-2">
        {deck.description}
      </p>

      <div className="grid grid-cols-2 gap-4 mb-4 text-sm">
        <div className="flex items-center gap-2">
          <BarChart3 className="w-4 h-4 text-green-400" />
          <span>{deck.winRate}% WR</span>
        </div>
        <div className="flex items-center gap-2">
          <Star className="w-4 h-4 text-yellow-400" />
          <span>{deck.rating}/5</span>
        </div>
        <div className="flex items-center gap-2">
          <Heart className="w-4 h-4 text-red-400" />
          <span>{deck.likes}</span>
        </div>
        <div className="flex items-center gap-2">
          <Eye className="w-4 h-4 text-blue-400" />
          <span>{deck.views}</span>
        </div>
      </div>

      <div className="flex items-center justify-between text-xs text-secondary mb-4">
        <span className="flex items-center gap-1">
          <Calendar className="w-3 h-3" />
          {deck.lastUpdated}
        </span>
      </div>

      <div className="flex gap-2">
        <button className="flex-1 bg-blue-600 hover:bg-blue-700 text-white px-4 py-2 rounded-lg text-sm font-medium transition-colors flex items-center justify-center gap-2">
          <Eye className="w-4 h-4" />
          View
        </button>
        <button className="bg-gray-600 hover:bg-gray-700 text-white px-3 py-2 rounded-lg transition-colors">
          <Download className="w-4 h-4" />
        </button>
        <button className="bg-gray-600 hover:bg-gray-700 text-white px-3 py-2 rounded-lg transition-colors">
          <Heart className="w-4 h-4" />
        </button>
      </div>
    </motion.div>
  );

  const DeckListItem = ({ deck }) => (
    <motion.div
      initial={{ opacity: 0, x: -20 }}
      animate={{ opacity: 1, x: 0 }}
      className="bg-card rounded-lg p-4 border border-color hover:border-blue-500/50 transition-all duration-300"
    >
      <div className="flex items-center justify-between">
        <div className="flex items-center gap-4">
          <div className={`text-2xl ${getElementColor(deck.element)}`}>
            {getElementIcon(deck.element)}
          </div>
          <div>
            <div className="flex items-center gap-2">
              <h3 className="font-bold">{deck.name}</h3>
              {deck.featured && (
                <Star className="w-4 h-4 text-yellow-400 fill-current" />
              )}
            </div>
            <div className="flex items-center gap-4 text-sm text-secondary">
              <span className="flex items-center gap-1">
                <User className="w-3 h-3" />
                {deck.author}
              </span>
              <span className="flex items-center gap-1">
                <Calendar className="w-3 h-3" />
                {deck.lastUpdated}
              </span>
            </div>
          </div>
        </div>

        <div className="flex items-center gap-6 text-sm">
          <div className="flex items-center gap-1">
            <BarChart3 className="w-4 h-4 text-green-400" />
            <span>{deck.winRate}%</span>
          </div>
          <div className="flex items-center gap-1">
            <Star className="w-4 h-4 text-yellow-400" />
            <span>{deck.rating}</span>
          </div>
          <div className="flex items-center gap-1">
            <Heart className="w-4 h-4 text-red-400" />
            <span>{deck.likes}</span>
          </div>
          <div className="flex items-center gap-1">
            <Eye className="w-4 h-4 text-blue-400" />
            <span>{deck.views}</span>
          </div>
        </div>

        <div className="flex gap-2">
          <button className="bg-blue-600 hover:bg-blue-700 text-white px-4 py-2 rounded-lg text-sm font-medium transition-colors flex items-center gap-2">
            <Eye className="w-4 h-4" />
            View
          </button>
          <button className="bg-gray-600 hover:bg-gray-700 text-white px-3 py-2 rounded-lg transition-colors">
            <Download className="w-4 h-4" />
          </button>
          <button className="bg-gray-600 hover:bg-gray-700 text-white px-3 py-2 rounded-lg transition-colors">
            <Heart className="w-4 h-4" />
          </button>
        </div>
      </div>
    </motion.div>
  );

  return (
    <div className="min-h-screen bg-background">
      {/* Header */}
      <div className="bg-card border-b border-color">
        <div className="max-w-7xl mx-auto px-6 py-8">
          <div className="text-center">
            <div className="flex items-center justify-center gap-3 mb-4">
              <Search className="w-8 h-8 text-blue-500" />
              <h1 className="text-4xl font-bold">Deck Search</h1>
            </div>
            <p className="text-secondary text-lg">
              Discover and explore community-created decks
            </p>
          </div>
        </div>
      </div>

      {/* Search and Filters */}
      <div className="max-w-7xl mx-auto px-6 py-6">
        <div className="bg-card rounded-lg p-6 mb-6">
          <div className="grid grid-cols-1 md:grid-cols-2 lg:grid-cols-4 gap-4 mb-4">
            {/* Search */}
            <div className="relative">
              <Search className="absolute left-3 top-1/2 transform -translate-y-1/2 text-gray-400 w-4 h-4" />
              <input
                type="text"
                placeholder="Search decks..."
                value={searchTerm}
                onChange={e => setSearchTerm(e.target.value)}
                className="w-full pl-10 pr-4 py-2 bg-background border border-color rounded-lg focus:outline-none focus:ring-2 focus:ring-blue-500"
              />
            </div>

            {/* Element Filter */}
            <select
              value={filters.element}
              onChange={e =>
                setFilters({ ...filters, element: e.target.value })
              }
              className="px-4 py-2 bg-background border border-color rounded-lg focus:outline-none focus:ring-2 focus:ring-blue-500"
            >
              <option value="all">All Elements</option>
              <option value="Inferno">🜂 Inferno</option>
              <option value="Submerged">🜄 Submerged</option>
              <option value="Steadfast">🜃 Steadfast</option>
              <option value="Gust">🜁 Gust</option>
              <option value="Brilliance">⭘ Brilliance</option>
              <option value="Void">▢ Void</option>
            </select>

<<<<<<< HEAD
            {/* Format Filter */}
            <select
              value={filters.format}
              onChange={e => setFilters({ ...filters, format: e.target.value })}
              className="px-4 py-2 bg-background border border-color rounded-lg focus:outline-none focus:ring-2 focus:ring-blue-500"
            >
              <option value="all">All Formats</option>
              <option value="Standard">Standard</option>
              <option value="Extended">Extended</option>
              <option value="Legacy">Legacy</option>
            </select>

=======
>>>>>>> 774f5aff
            {/* Sort */}
            <select
              value={`${sortBy}-${sortOrder}`}
              onChange={e => {
                const [newSortBy, newSortOrder] = e.target.value.split('-');
                setSortBy(newSortBy);
                setSortOrder(newSortOrder);
              }}
              className="px-4 py-2 bg-background border border-color rounded-lg focus:outline-none focus:ring-2 focus:ring-blue-500"
            >
              <option value="popularity-desc">Most Popular</option>
              <option value="rating-desc">Highest Rated</option>
              <option value="winRate-desc">Highest Win Rate</option>
              <option value="lastUpdated-desc">Recently Updated</option>
              <option value="name-asc">Name A-Z</option>
              <option value="name-desc">Name Z-A</option>
            </select>
          </div>

          {/* View Mode Toggle */}
          <div className="flex items-center justify-between">
            <div className="text-sm text-secondary">
              Showing {filteredDecks.length} deck
              {filteredDecks.length !== 1 ? 's' : ''}
            </div>
            <div className="flex gap-2">
              <button
                onClick={() => setViewMode('grid')}
                className={`p-2 rounded-lg transition-colors ${
                  viewMode === 'grid'
                    ? 'bg-blue-600 text-white'
                    : 'bg-background border border-color hover:bg-gray-700'
                }`}
              >
                <Grid className="w-4 h-4" />
              </button>
              <button
                onClick={() => setViewMode('list')}
                className={`p-2 rounded-lg transition-colors ${
                  viewMode === 'list'
                    ? 'bg-blue-600 text-white'
                    : 'bg-background border border-color hover:bg-gray-700'
                }`}
              >
                <List className="w-4 h-4" />
              </button>
            </div>
          </div>
        </div>

        {/* Deck Results */}
        {viewMode === 'grid' ? (
          <div className="grid grid-cols-1 md:grid-cols-2 lg:grid-cols-3 gap-6">
            {filteredDecks.map(deck => (
              <DeckCard key={deck.id} deck={deck} />
            ))}
          </div>
        ) : (
          <div className="space-y-4">
            {filteredDecks.map(deck => (
              <DeckListItem key={deck.id} deck={deck} />
            ))}
          </div>
        )}

        {filteredDecks.length === 0 && (
          <div className="text-center py-12">
            <Search className="w-16 h-16 text-gray-400 mx-auto mb-4" />
            <h3 className="text-xl font-bold mb-2">No decks found</h3>
            <p className="text-secondary">
              Try adjusting your search criteria or filters
            </p>
          </div>
        )}
      </div>
    </div>
  );
};

export default DeckSearch;<|MERGE_RESOLUTION|>--- conflicted
+++ resolved
@@ -130,11 +130,6 @@
 
       const matchesElement =
         filters.element === 'all' || deck.element === filters.element;
-<<<<<<< HEAD
-      const matchesFormat =
-        filters.format === 'all' || deck.format === filters.format;
-=======
->>>>>>> 774f5aff
       const matchesAuthor =
         filters.author === 'all' || deck.author === filters.author;
 
@@ -393,21 +388,7 @@
               <option value="Void">▢ Void</option>
             </select>
 
-<<<<<<< HEAD
-            {/* Format Filter */}
-            <select
-              value={filters.format}
-              onChange={e => setFilters({ ...filters, format: e.target.value })}
-              className="px-4 py-2 bg-background border border-color rounded-lg focus:outline-none focus:ring-2 focus:ring-blue-500"
-            >
-              <option value="all">All Formats</option>
-              <option value="Standard">Standard</option>
-              <option value="Extended">Extended</option>
-              <option value="Legacy">Legacy</option>
-            </select>
-
-=======
->>>>>>> 774f5aff
+
             {/* Sort */}
             <select
               value={`${sortBy}-${sortOrder}`}
