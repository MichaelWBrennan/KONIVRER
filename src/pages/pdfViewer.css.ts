import { style } from "@vanilla-extract/css";

<<<<<<< HEAD
export const viewerWrap: any : any = style({
=======
export const viewerWrap = style({
>>>>>>> 5a593401
  display: "flex",
  flexDirection: "column",
  gap: 12,
});
<<<<<<< HEAD
export const toolbar: any : any = style({
=======
export const toolbar = style({
>>>>>>> 5a593401
  display: "flex",
  alignItems: "center",
  justifyContent: "space-between",
});
<<<<<<< HEAD
export const title: any : any = style({ fontWeight: 600, fontSize: "1.1rem" });
export const canvasWrap: any : any = style({
=======
export const title = style({ fontWeight: 600, fontSize: "1.1rem" });
export const canvasWrap = style({
>>>>>>> 5a593401
  display: "flex",
  justifyContent: "center",
  padding: 12,
  background: "rgba(255,255,255,0.02)",
  border: "1px solid rgba(255,255,255,0.06)",
  borderRadius: 8,
});
<<<<<<< HEAD
export const canvas: any : any = style({
=======
export const canvas = style({
>>>>>>> 5a593401
  maxWidth: "100%",
  height: "auto",
  display: "block",
});<|MERGE_RESOLUTION|>--- conflicted
+++ resolved
@@ -1,30 +1,17 @@
 import { style } from "@vanilla-extract/css";
 
-<<<<<<< HEAD
-export const viewerWrap: any : any = style({
-=======
 export const viewerWrap = style({
->>>>>>> 5a593401
   display: "flex",
   flexDirection: "column",
   gap: 12,
 });
-<<<<<<< HEAD
-export const toolbar: any : any = style({
-=======
 export const toolbar = style({
->>>>>>> 5a593401
   display: "flex",
   alignItems: "center",
   justifyContent: "space-between",
 });
-<<<<<<< HEAD
-export const title: any : any = style({ fontWeight: 600, fontSize: "1.1rem" });
-export const canvasWrap: any : any = style({
-=======
 export const title = style({ fontWeight: 600, fontSize: "1.1rem" });
 export const canvasWrap = style({
->>>>>>> 5a593401
   display: "flex",
   justifyContent: "center",
   padding: 12,
@@ -32,11 +19,7 @@
   border: "1px solid rgba(255,255,255,0.06)",
   borderRadius: 8,
 });
-<<<<<<< HEAD
-export const canvas: any : any = style({
-=======
 export const canvas = style({
->>>>>>> 5a593401
   maxWidth: "100%",
   height: "auto",
   display: "block",
