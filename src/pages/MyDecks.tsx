--- conflicted
+++ resolved
@@ -9,23 +9,6 @@
 }
 
 // User decks will be loaded from backend
-<<<<<<< HEAD
-const mockUserDecks: DeckWithActions[]    : any : any = [];
-
-export const MyDecks: React.FC   : any : any = () => {
-  const [searchTerm, setSearchTerm]    : any : any = useState('');
-  const [sortBy, setSortBy]    : any : any = useState<'name' | 'created' | 'lastPlayed' | 'winRate'>('lastPlayed');
-  const [filterBy, setFilterBy]    : any : any = useState<'all' | 'public' | 'private'>('all');
-
-  // Filter and sort user decks
-  const filteredDecks    : any : any = useMemo(() => {
-    let decks = mockUserDecks.filter(deck => {
-      const matchesSearch    : any : any = searchTerm === '' || 
-        deck.name.toLowerCase().includes(searchTerm.toLowerCase()) ||
-        deck.description.toLowerCase().includes(searchTerm.toLowerCase());
-      
-      const matchesVisibility    : any : any = filterBy === 'all' || 
-=======
 const mockUserDecks: DeckWithActions[]     = [];
 
 export const MyDecks: React.FC    = () => {
@@ -41,7 +24,6 @@
         deck.description.toLowerCase().includes(searchTerm.toLowerCase());
       
       const matchesVisibility     = filterBy === 'all' || 
->>>>>>> 5a593401
         (filterBy === 'public' && deck.isPublic) ||
         (filterBy === 'private' && !deck.isPublic);
 
@@ -70,41 +52,25 @@
     return decks;
   }, [searchTerm, sortBy, filterBy]);
 
-<<<<<<< HEAD
-  const handlePlayInSimulator    : any : any = (deck: Deck) => {
-=======
   const handlePlayInSimulator     = (deck: Deck) => {
->>>>>>> 5a593401
     // Navigate to simulator with this deck loaded
     console.log('Playing deck in simulator:', deck.name);
     alert(`Loading "${deck.name}" in simulator... (Feature coming soon)`);
   };
 
-<<<<<<< HEAD
-  const handleEditDeck    : any : any = (deck: Deck) => {
-=======
   const handleEditDeck     = (deck: Deck) => {
->>>>>>> 5a593401
     // Navigate to deck builder with this deck loaded
     console.log('Editing deck:', deck.name);
     alert(`Opening "${deck.name}" in deck builder... (Feature coming soon)`);
   };
 
-<<<<<<< HEAD
-  const handleToggleVisibility    : any : any = (deckId: string) => {
-=======
   const handleToggleVisibility     = (deckId: string) => {
->>>>>>> 5a593401
     // Update deck visibility in backend
     console.log('Toggling visibility for deck:', deckId);
     alert('Deck visibility toggle... (Feature coming soon)');
   };
 
-<<<<<<< HEAD
-  const handleDeleteDeck    : any : any = (deckId: string) => {
-=======
   const handleDeleteDeck     = (deckId: string) => {
->>>>>>> 5a593401
     // Delete deck from backend
     console.log('Deleting deck:', deckId);
     if (confirm('Are you sure you want to delete this deck?')) {
