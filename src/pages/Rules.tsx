import React from 'react';
import { PdfViewer } from './PdfViewer';

<<<<<<< HEAD
export const Rules: React.FC   : any : any = () => {
=======
export const Rules: React.FC    = () => {
>>>>>>> 52efd3f1
  // Render PDF viewer with default rules PDF path
  return <PdfViewer url="/rules.pdf" />;
};<|MERGE_RESOLUTION|>--- conflicted
+++ resolved
@@ -1,11 +1,7 @@
 import React from 'react';
 import { PdfViewer } from './PdfViewer';
 
-<<<<<<< HEAD
-export const Rules: React.FC   : any : any = () => {
-=======
 export const Rules: React.FC    = () => {
->>>>>>> 52efd3f1
   // Render PDF viewer with default rules PDF path
   return <PdfViewer url="/rules.pdf" />;
 };