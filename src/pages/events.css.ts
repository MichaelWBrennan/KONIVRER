--- conflicted
+++ resolved
@@ -1,86 +1,44 @@
 import { style } from "@vanilla-extract/css";
 
-<<<<<<< HEAD
-export const container: any : any = style({
-=======
 export const container = style({
->>>>>>> 52efd3f1
   padding: "2rem",
   maxWidth: 1200,
   margin: "0 auto",
 });
-<<<<<<< HEAD
-export const header: any : any = style({
-  textAlign: "center",
-  marginBottom: "1.5rem",
-});
-export const nav: any : any = style({
-=======
 export const header = style({
   textAlign: "center",
   marginBottom: "1.5rem",
 });
 export const nav = style({
->>>>>>> 52efd3f1
   display: "flex",
   flexDirection: "column",
   gap: "0.75rem",
   marginBottom: "1rem",
 });
-<<<<<<< HEAD
-export const navTabs: any : any = style({
-=======
 export const navTabs = style({
->>>>>>> 52efd3f1
   display: "flex",
   gap: "0.5rem",
   flexWrap: "wrap",
 });
-<<<<<<< HEAD
-export const content: any : any = style({});
-export const list: any : any = style({ display: "grid", gap: "1rem" });
-export const empty: any : any = style({
-=======
 export const content = style({});
 export const list = style({ display: "grid", gap: "1rem" });
 export const empty = style({
->>>>>>> 52efd3f1
   textAlign: "center",
   color: "var(--text-secondary)",
   padding: "2rem",
 });
-<<<<<<< HEAD
-export const eventCard: any : any = style({
-=======
 export const eventCard = style({
->>>>>>> 52efd3f1
   background: "var(--secondary-bg)",
   border: "1px solid var(--border-color)",
   borderRadius: 8,
   padding: "1rem",
 });
-<<<<<<< HEAD
-export const eventHeader: any : any = style({
-=======
 export const eventHeader = style({
->>>>>>> 52efd3f1
   display: "flex",
   alignItems: "center",
   justifyContent: "space-between",
   marginBottom: "0.5rem",
 });
-<<<<<<< HEAD
-export const eventName: any : any = style({
-  margin: 0,
-  color: "var(--text-primary)",
-});
-export const eventStatus: any : any = style({
-  color: "var(--text-secondary)",
-  fontSize: "0.85rem",
-});
-export const eventDetails: any : any = style({ color: "var(--text-secondary)" });
-export const actions: any : any = style({
-=======
 export const eventName = style({
   margin: 0,
   color: "var(--text-primary)",
@@ -91,13 +49,8 @@
 });
 export const eventDetails = style({ color: "var(--text-secondary)" });
 export const actions = style({
->>>>>>> 52efd3f1
   display: "flex",
   gap: "0.5rem",
   marginTop: "0.75rem",
 });
-<<<<<<< HEAD
-export const viewSelector: any : any = style({ display: "flex", gap: "0.5rem" });
-=======
-export const viewSelector = style({ display: "flex", gap: "0.5rem" });
->>>>>>> 52efd3f1
+export const viewSelector = style({ display: "flex", gap: "0.5rem" });