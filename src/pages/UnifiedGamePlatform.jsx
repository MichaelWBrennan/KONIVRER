--- conflicted
+++ resolved
@@ -59,7 +59,7 @@
   }, [searchParams]);
 
   // Update URL when section changes
-  const updateURL = section => {
+  const updateURL = (section) => {
     setSearchParams({ section });
     setActiveSection(section);
   };
@@ -73,39 +73,11 @@
       description: 'Explore cards, spoilers, and synergies',
       color: 'from-blue-500 to-cyan-500',
       features: [
-<<<<<<< HEAD
         { id: 'cards', name: 'Card Database', icon: Database, component: CardViewer },
         { id: 'spoilers', name: 'Spoilers & Previews', icon: Eye, component: CardViewer },
-        { id: 'synergy', name: 'Card Synergy', icon: Zap, component: null },
-        { id: 'commanders', name: 'Commander Hub', icon: Crown, component: null },
-      ]
-=======
-        {
-          id: 'cards',
-          name: 'Card Database',
-          icon: Database,
-          component: CardViewer,
-        },
-        {
-          id: 'spoilers',
-          name: 'Spoilers & Previews',
-          icon: Eye,
-          component: CardViewer,
-        },
-        {
-          id: 'synergy',
-          name: 'Card Synergy',
-          icon: Zap,
-          component: CardSynergy,
-        },
-        {
-          id: 'commanders',
-          name: 'Commander Hub',
-          icon: Crown,
-          component: CommanderRecommendations,
-        },
-      ],
->>>>>>> 7aadb485
+        { id: 'synergy', name: 'Card Synergy', icon: Zap, component: CardSynergy },
+        { id: 'commanders', name: 'Commander Hub', icon: Crown, component: CommanderRecommendations },
+      ]
     },
     {
       id: 'build',
@@ -114,32 +86,11 @@
       description: 'Create, optimize, and analyze decks',
       color: 'from-green-500 to-emerald-500',
       features: [
-<<<<<<< HEAD
         { id: 'builder', name: 'Deck Builder', icon: Plus, component: VisualDeckBuilder },
-        { id: 'power', name: 'Power Level', icon: Calculator, component: null },
+        { id: 'power', name: 'Power Level', icon: Calculator, component: PowerLevelCalculator },
         { id: 'stats', name: 'Deck Analytics', icon: BarChart3, component: DeckStats },
-=======
-        {
-          id: 'builder',
-          name: 'Deck Builder',
-          icon: Plus,
-          component: VisualDeckBuilder,
-        },
-        {
-          id: 'power',
-          name: 'Power Level',
-          icon: Calculator,
-          component: PowerLevelCalculator,
-        },
-        {
-          id: 'stats',
-          name: 'Deck Analytics',
-          icon: BarChart3,
-          component: DeckStats,
-        },
->>>>>>> 7aadb485
         { id: 'ai', name: 'AI Assistant', icon: Bot, component: AIAssistant },
-      ],
+      ]
     },
     {
       id: 'analyze',
@@ -148,31 +99,11 @@
       description: 'Market trends and competitive analysis',
       color: 'from-purple-500 to-violet-500',
       features: [
-        {
-          id: 'meta',
-          name: 'Metagame',
-          icon: TrendingUp,
-          component: MetaAnalysis,
-        },
-        {
-          id: 'prices',
-          name: 'Price Tracker',
-          icon: DollarSign,
-          component: MetaAnalysis,
-        },
-        {
-          id: 'trends',
-          name: 'Market Trends',
-          icon: Activity,
-          component: MetaAnalysis,
-        },
-        {
-          id: 'tournaments',
-          name: 'Tournament Data',
-          icon: Trophy,
-          component: MetaAnalysis,
-        },
-      ],
+        { id: 'meta', name: 'Metagame', icon: TrendingUp, component: MetaAnalysis },
+        { id: 'prices', name: 'Price Tracker', icon: DollarSign, component: MetaAnalysis },
+        { id: 'trends', name: 'Market Trends', icon: Activity, component: MetaAnalysis },
+        { id: 'tournaments', name: 'Tournament Data', icon: Trophy, component: MetaAnalysis },
+      ]
     },
     {
       id: 'manage',
@@ -181,39 +112,11 @@
       description: 'Collections, decks, and progression',
       color: 'from-orange-500 to-red-500',
       features: [
-<<<<<<< HEAD
         { id: 'collection', name: 'Collection', icon: Package, component: CollectionManager },
-        { id: 'portfolio', name: 'Portfolio', icon: PieChart, component: CollectionManager },
+        { id: 'portfolio', name: 'Portfolio', icon: PieChart, component: CollectionPortfolio },
         { id: 'battlepass', name: 'Battle Pass', icon: Trophy, component: BattlePass },
         { id: 'favorites', name: 'Favorites', icon: Heart, component: CollectionManager },
       ]
-=======
-        {
-          id: 'collection',
-          name: 'Collection',
-          icon: Package,
-          component: CollectionManager,
-        },
-        {
-          id: 'portfolio',
-          name: 'Portfolio',
-          icon: PieChart,
-          component: CollectionPortfolio,
-        },
-        {
-          id: 'battlepass',
-          name: 'Battle Pass',
-          icon: Trophy,
-          component: BattlePass,
-        },
-        {
-          id: 'favorites',
-          name: 'Favorites',
-          icon: Heart,
-          component: CollectionManager,
-        },
-      ],
->>>>>>> 7aadb485
     },
     {
       id: 'create',
@@ -222,27 +125,12 @@
       description: 'Design and customize content',
       color: 'from-pink-500 to-rose-500',
       features: [
-        {
-          id: 'cardmaker',
-          name: 'Card Maker',
-          icon: Palette,
-          component: CardMaker,
-        },
-        {
-          id: 'templates',
-          name: 'Templates',
-          icon: Edit3,
-          component: CardMaker,
-        },
+        { id: 'cardmaker', name: 'Card Maker', icon: Palette, component: CardMaker },
+        { id: 'templates', name: 'Templates', icon: Edit3, component: CardMaker },
         { id: 'gallery', name: 'Gallery', icon: Eye, component: CardMaker },
-        {
-          id: 'share',
-          name: 'Share Creations',
-          icon: Users,
-          component: CardMaker,
-        },
-      ],
-    },
+        { id: 'share', name: 'Share Creations', icon: Users, component: CardMaker },
+      ]
+    }
   ];
 
   // Platform statistics
@@ -285,9 +173,7 @@
       <div className="space-y-6">
         {/* Section Header */}
         <div className="text-center">
-          <div
-            className={`inline-flex items-center justify-center w-16 h-16 rounded-2xl bg-gradient-to-r ${section.color} mb-4`}
-          >
+          <div className={`inline-flex items-center justify-center w-16 h-16 rounded-2xl bg-gradient-to-r ${section.color} mb-4`}>
             <section.icon className="w-8 h-8 text-white" />
           </div>
           <h2 className="text-3xl font-bold text-white mb-2">{section.name}</h2>
@@ -326,8 +212,7 @@
                 {section.name} Interface
               </h3>
               <p className="text-gray-400">
-                Select a feature above to get started with{' '}
-                {section.name.toLowerCase()}
+                Select a feature above to get started with {section.name.toLowerCase()}
               </p>
             </div>
           </div>
@@ -353,8 +238,7 @@
             </span>
           </h1>
           <p className="text-xl text-purple-200 max-w-3xl mx-auto">
-            Your complete gaming ecosystem - discover, build, analyze, manage,
-            and create all in one place
+            Your complete gaming ecosystem - discover, build, analyze, manage, and create all in one place
           </p>
         </motion.div>
 
@@ -440,9 +324,7 @@
                   : 'border-white/20 bg-white/10 hover:border-white/30 hover:bg-white/15'
               }`}
             >
-              <div
-                className={`absolute inset-0 bg-gradient-to-br ${section.color} opacity-10`}
-              />
+              <div className={`absolute inset-0 bg-gradient-to-br ${section.color} opacity-10`} />
               <div className="relative z-10">
                 <div className="flex items-center justify-center mb-3">
                   <section.icon className="w-8 h-8 text-white" />
