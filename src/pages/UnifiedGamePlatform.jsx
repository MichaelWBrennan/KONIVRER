--- conflicted
+++ resolved
@@ -340,14 +340,7 @@
               </div>
             </div>
           </div>
-<<<<<<< HEAD
-          <div className="p-6">
-            <TalisharStyleGameSimulator />
-          </div>
-        </motion.div>
-=======
         );
->>>>>>> f9a19191
 
       case 'progression':
         return (
