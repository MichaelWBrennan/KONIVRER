import { useState, useEffect } from 'react';
import { useSearchParams } from 'react-router-dom';
import { motion } from 'framer-motion';
import { Search, Filter } from 'lucide-react';

// Import existing components
import CardViewer from '../components/CardViewer';
import VisualDeckBuilder from '../components/VisualDeckBuilder';
import DeckStats from '../components/DeckStats';
import MetaAnalysis from '../components/MetaAnalysis';
import CollectionManager from '../components/CollectionManager';
import AIAssistant from '../components/AIAssistant';

// Import remaining components
import BattlePass from './BattlePass';
import CardMaker from './CardMaker';

const UnifiedGamePlatform = () => {
  const [searchParams, setSearchParams] = useSearchParams();
  const [activeSection, setActiveSection] = useState('discover');

  // Initialize from URL parameters
  useEffect(() => {
    const section = searchParams.get('section') || 'discover';
    setActiveSection(section);
  }, [searchParams]);

  // Update URL when section changes
  const updateURL = section => {
    setSearchParams({ section });
    setActiveSection(section);
  };

  // Main sections with integrated functionality
  const sections = [
    {
      id: 'discover',
      name: 'Discover',

      color: 'from-blue-500 to-cyan-500',
      features: [
        {
          id: 'cards',
          name: 'Card Database',
          component: CardViewer,
        },
        {
          id: 'spoilers',
          name: 'Spoilers & Previews',
          component: CardViewer,
        },
        {
          id: 'commanders',
          name: 'Commander Hub',
          component: null,
        },
      ],
    },
    {
      id: 'build',
      name: 'Build',

      color: 'from-green-500 to-emerald-500',
      features: [
        {
          id: 'builder',
          name: 'Deck Builder',
          component: VisualDeckBuilder,
        },
        {
          id: 'stats',
          name: 'Deck Analytics',
          component: DeckStats,
        },
      ],
    },
    {
      id: 'analyze',
      name: 'Analyze',

      color: 'from-purple-500 to-violet-500',
      features: [
        {
          id: 'meta',
          name: 'Metagame',
          component: MetaAnalysis,
        },
        {
          id: 'prices',
          name: 'Price Tracker',
          component: MetaAnalysis,
        },
        {
          id: 'trends',
          name: 'Market Trends',
          component: MetaAnalysis,
        },
        {
          id: 'tournaments',
          name: 'Tournament Data',
          component: MetaAnalysis,
        },
      ],
    },
    {
      id: 'manage',
      name: 'Manage',

      color: 'from-orange-500 to-red-500',
      features: [
        {
          id: 'collection',
          name: 'Collection',
          component: CollectionManager,
        },
        {
          id: 'battlepass',
          name: 'Battle Pass',
          component: BattlePass,
        },
        {
          id: 'favorites',
          name: 'Favorites',
          component: CollectionManager,
        },
      ],
    },
    {
      id: 'create',
      name: 'Create',

      color: 'from-pink-500 to-rose-500',
      features: [
        {
          id: 'cardmaker',
          name: 'Card Maker',
          component: CardMaker,
        },
        {
          id: 'templates',
          name: 'Templates',
          component: CardMaker,
        },
        {
          id: 'share',
          name: 'Share Creations',
          component: CardMaker,
        },
      ],
    },
  ];

  // Platform statistics
  const platformStats = [
    {
      label: 'Total Cards',
      value: '12,847',
      change: '+12 new',
      color: 'text-blue-400',
    },
    {
      label: 'Active Decks',
      value: '3,492',
      change: '+3 this week',
      color: 'text-green-400',
    },
    {
      label: 'Market Cap',
      value: '$2.4B',
      change: '+5.2%',
      color: 'text-yellow-400',
    },
    {
      label: 'Community',
      value: '89.7K',
      change: '+2.1%',
      color: 'text-purple-400',
    },
  ];

<<<<<<< HEAD
  const renderSectionContent = () => {
    const section = sections.find(s => s.id === activeSection);
    if (!section) return null;

    return (
      <div className="space-y-6">
        {/* Section Header */}
        <div className="text-center">
          <div
            className={`inline-flex items-center justify-center w-16 h-16 rounded-2xl bg-gradient-to-r ${section.color} mb-4`}
          ></div>
          <h2 className="text-3xl font-bold text-white mb-2">{section.name}</h2>
        </div>

        {/* Feature Grid */}
        <div className="grid grid-cols-1 md:grid-cols-2 lg:grid-cols-4 gap-4">
          {section.features.map((feature, index) => (
            <motion.div
              key={feature.id}
              initial={{ opacity: 0, y: 20 }}
              animate={{ opacity: 1, y: 0 }}
              transition={{ delay: index * 0.1 }}
              className="bg-white/10 backdrop-blur-sm rounded-xl p-6 border border-white/20 hover:border-white/40 transition-all duration-300 cursor-pointer group"
            >
              <div className="flex items-center space-x-3 mb-3">
                <h3 className="font-semibold text-white">{feature.name}</h3>
              </div>
              <div className="h-32 bg-gray-800/50 rounded-lg flex items-center justify-center"></div>
            </motion.div>
          ))}
        </div>

        {/* Main Content Area */}
        <div className="bg-white/5 backdrop-blur-sm rounded-xl border border-white/20 min-h-[400px] p-6">
          <div className="flex items-center justify-center h-full">
            <div className="text-center">
              <h3 className="text-xl font-semibold text-white mb-2">
                {section.name}
              </h3>
            </div>
          </div>
        </div>
      </div>
    );
  };

=======
>>>>>>> b36e4875
  return (
    <div className="min-h-screen bg-gradient-to-br from-slate-900 via-purple-900 to-slate-900">
      <div className="container mx-auto px-4 py-8">
        {/* Header */}
        <motion.div
          initial={{ opacity: 0, y: 20 }}
          animate={{ opacity: 1, y: 0 }}
          className="text-center mb-8"
        >
          <h1 className="text-4xl font-bold text-white mb-4">
            Game Platform
            <span className="ml-3 px-3 py-1 bg-gradient-to-r from-purple-500 to-pink-500 text-white text-sm font-medium rounded-full">
              UNIFIED
            </span>
          </h1>
        </motion.div>

        {/* Platform Stats */}
        <motion.div
          initial={{ opacity: 0, y: 20 }}
          animate={{ opacity: 1, y: 0 }}
          transition={{ delay: 0.1 }}
          className="grid grid-cols-1 md:grid-cols-2 lg:grid-cols-4 gap-6 mb-8"
        >
          {platformStats.map((stat, index) => (
            <motion.div
              key={stat.label}
              initial={{ opacity: 0, scale: 0.9 }}
              animate={{ opacity: 1, scale: 1 }}
              transition={{ delay: 0.1 + index * 0.1 }}
              className="bg-white/10 backdrop-blur-sm rounded-xl p-6 border border-white/20"
            >
              <div className="flex items-center justify-between mb-4">
                <span className="text-xs text-green-400 bg-green-400/20 px-2 py-1 rounded-full">
                  {stat.change}
                </span>
              </div>
              <div className="space-y-1">
                <p className="text-2xl font-bold text-white">{stat.value}</p>
              </div>
            </motion.div>
          ))}
        </motion.div>

        {/* Global Search */}
        <motion.div
          initial={{ opacity: 0, y: 20 }}
          animate={{ opacity: 1, y: 0 }}
          transition={{ delay: 0.2 }}
          className="bg-white/10 backdrop-blur-sm rounded-xl p-4 mb-8 border border-white/20"
        >
          <div className="flex items-center space-x-4">
            <div className="flex-1 relative">
              <Search className="absolute left-3 top-1/2 transform -translate-y-1/2 text-gray-400 w-5 h-5" />
              <input
                type="text"
                placeholder="Search cards, decks, players, or anything..."
                className="w-full pl-10 pr-4 py-3 bg-white/10 border border-white/20 rounded-lg text-white placeholder-gray-400 focus:outline-none focus:border-purple-400"
              />
            </div>
            <select className="px-4 py-3 bg-white/10 border border-white/20 rounded-lg text-white focus:outline-none focus:border-purple-400">
              <option value="all">All Formats</option>
              <option value="standard">Standard</option>
              <option value="legacy">Legacy</option>
              <option value="limited">Limited</option>
            </select>
            <select className="px-4 py-3 bg-white/10 border border-white/20 rounded-lg text-white focus:outline-none focus:border-purple-400">
              <option value="30">Last 30 days</option>
              <option value="7">Last 7 days</option>
              <option value="90">Last 90 days</option>
              <option value="365">Last year</option>
            </select>
          </div>
        </motion.div>

        {/* Section Navigation */}
        <motion.div
          initial={{ opacity: 0, y: 20 }}
          animate={{ opacity: 1, y: 0 }}
          transition={{ delay: 0.3 }}
          className="grid grid-cols-1 md:grid-cols-3 lg:grid-cols-5 gap-4 mb-8"
        >
          {sections.map((section, index) => (
            <motion.button
              key={section.id}
              onClick={() => updateURL(section.id)}
              whileHover={{ scale: 1.02 }}
              whileTap={{ scale: 0.98 }}
              initial={{ opacity: 0, y: 20 }}
              animate={{ opacity: 1, y: 0 }}
              transition={{ delay: 0.3 + index * 0.1 }}
              className={`relative overflow-hidden rounded-xl p-6 border transition-all duration-300 ${
                activeSection === section.id
                  ? 'border-white/40 bg-white/20 shadow-lg'
                  : 'border-white/20 bg-white/10 hover:border-white/30 hover:bg-white/15'
              }`}
            >
              <div
                className={`absolute inset-0 bg-gradient-to-br ${section.color} opacity-10`}
              />
              <div className="relative z-10">
                <div className="flex items-center justify-center mb-3"></div>
                <h3 className="font-semibold text-white text-center mb-2">
                  {section.name}
                </h3>
              </div>
            </motion.button>
          ))}
        </motion.div>
      </div>
    </div>
  );
};

export default UnifiedGamePlatform;<|MERGE_RESOLUTION|>--- conflicted
+++ resolved
@@ -177,56 +177,6 @@
       color: 'text-purple-400',
     },
   ];
-
-<<<<<<< HEAD
-  const renderSectionContent = () => {
-    const section = sections.find(s => s.id === activeSection);
-    if (!section) return null;
-
-    return (
-      <div className="space-y-6">
-        {/* Section Header */}
-        <div className="text-center">
-          <div
-            className={`inline-flex items-center justify-center w-16 h-16 rounded-2xl bg-gradient-to-r ${section.color} mb-4`}
-          ></div>
-          <h2 className="text-3xl font-bold text-white mb-2">{section.name}</h2>
-        </div>
-
-        {/* Feature Grid */}
-        <div className="grid grid-cols-1 md:grid-cols-2 lg:grid-cols-4 gap-4">
-          {section.features.map((feature, index) => (
-            <motion.div
-              key={feature.id}
-              initial={{ opacity: 0, y: 20 }}
-              animate={{ opacity: 1, y: 0 }}
-              transition={{ delay: index * 0.1 }}
-              className="bg-white/10 backdrop-blur-sm rounded-xl p-6 border border-white/20 hover:border-white/40 transition-all duration-300 cursor-pointer group"
-            >
-              <div className="flex items-center space-x-3 mb-3">
-                <h3 className="font-semibold text-white">{feature.name}</h3>
-              </div>
-              <div className="h-32 bg-gray-800/50 rounded-lg flex items-center justify-center"></div>
-            </motion.div>
-          ))}
-        </div>
-
-        {/* Main Content Area */}
-        <div className="bg-white/5 backdrop-blur-sm rounded-xl border border-white/20 min-h-[400px] p-6">
-          <div className="flex items-center justify-center h-full">
-            <div className="text-center">
-              <h3 className="text-xl font-semibold text-white mb-2">
-                {section.name}
-              </h3>
-            </div>
-          </div>
-        </div>
-      </div>
-    );
-  };
-
-=======
->>>>>>> b36e4875
   return (
     <div className="min-h-screen bg-gradient-to-br from-slate-900 via-purple-900 to-slate-900">
       <div className="container mx-auto px-4 py-8">
