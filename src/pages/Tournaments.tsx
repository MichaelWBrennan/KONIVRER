import React, { useState, useEffect } from 'react';
import * as s from './tournaments.css.ts';

interface Tournament {
  id: string;
  name: string;
  format: string;
  status: 'upcoming' | 'active' | 'completed';
  entryFee: number;
  prizePool: number;
  participants: number;
  maxParticipants: number;
  startTime: Date;
  duration: string;
}

interface LiveMatch {
  id: string;
  player1: string;
  player2: string;
  round: number;
  status: 'playing' | 'player1_won' | 'player2_won';
  viewers: number;
}

<<<<<<< HEAD
export const Tournaments: React.FC   : any : any = () => {
  const [tournaments]    : any : any = useState<Tournament[]>([]);
  const [liveMatches]    : any : any = useState<LiveMatch[]>([]);
  const [selectedTab, setSelectedTab]    : any : any = useState<'upcoming' | 'active' | 'live'>('upcoming');
=======
export const Tournaments: React.FC    = () => {
  const [tournaments]     = useState<Tournament[]>([]);
  const [liveMatches]     = useState<LiveMatch[]>([]);
  const [selectedTab, setSelectedTab]     = useState<'upcoming' | 'active' | 'live'>('upcoming');
>>>>>>> f32b1ca6

  useEffect(() => {
    loadTournaments();
    loadLiveMatches();
  }, []);

<<<<<<< HEAD
  const loadTournaments    : any : any = async () => {
    // Load tournaments from API
    try {
      // const response    : any : any = await fetch('/api/tournaments');
      // const tournamentsData    : any : any = await response.json();
=======
  const loadTournaments     = async () => {
    // Load tournaments from API
    try {
      // const response     = await fetch('/api/tournaments');
      // const tournamentsData     = await response.json();
>>>>>>> f32b1ca6
      // setTournaments(tournamentsData);
    } catch (error) {
      console.error('Failed to load tournaments:', error);
    }
  };

<<<<<<< HEAD
  const loadLiveMatches    : any : any = async () => {
    // Load live matches from API
    try {
      // const response    : any : any = await fetch('/api/live-matches');
      // const matchesData    : any : any = await response.json();
=======
  const loadLiveMatches     = async () => {
    // Load live matches from API
    try {
      // const response     = await fetch('/api/live-matches');
      // const matchesData     = await response.json();
>>>>>>> f32b1ca6
      // setLiveMatches(matchesData);
    } catch (error) {
      console.error('Failed to load live matches:', error);
    }
  };

<<<<<<< HEAD
  const handleJoinTournament    : any : any = (tournamentId: string) => {
    console.log('Join tournament:', tournamentId);
  };

  const handleWatchMatch    : any : any = (matchId: string) => {
=======
  const handleJoinTournament     = (tournamentId: string) => {
    console.log('Join tournament:', tournamentId);
  };

  const handleWatchMatch     = (matchId: string) => {
>>>>>>> f32b1ca6
    console.log('Watch match:', matchId);
  };

  return (
    <div className={s.container}>
      <div className={s.header}>
        <h1>Tournaments</h1>
        <p>Compete in competitive KONIVRER tournaments</p>
      </div>

      <div className={s.tabs}>
        <button 
          className={`tab ${selectedTab === 'upcoming' ? 'active' : ''}`}
          onClick={() => setSelectedTab('upcoming')}
        >
          Upcoming
        </button>
        <button 
          className={`tab ${selectedTab === 'active' ? 'active' : ''}`}
          onClick={() => setSelectedTab('active')}
        >
          Active
        </button>
        <button 
          className={`tab ${selectedTab === 'live' ? 'active' : ''}`}
          onClick={() => setSelectedTab('live')}
        >
          Live Matches
        </button>
      </div>

      <div className={s.content}>
        {selectedTab === 'upcoming' && (
          <div className={s.section}>
            {tournaments.length === 0 ? (
              <div className={s.empty}>
                <h3>No Upcoming Tournaments</h3>
                <p>Check back later for new tournament announcements.</p>
              </div>
            ) : (
              tournaments
                .filter(t => t.status === 'upcoming')
                .map(tournament => (
                  <div key={tournament.id} className={s.card}>
                    <h3>{tournament.name}</h3>
                    <p>Format: {tournament.format}</p>
                    <p>Entry Fee: ${tournament.entryFee}</p>
                    <p>Prize Pool: ${tournament.prizePool}</p>
                    <p>Players: {tournament.participants}/{tournament.maxParticipants}</p>
                    <button onClick={() => handleJoinTournament(tournament.id)}>
                      Join Tournament
                    </button>
                  </div>
                ))
            )}
          </div>
        )}

        {selectedTab === 'active' && (
          <div className={s.section}>
            {tournaments.filter(t => t.status === 'active').length === 0 ? (
              <div className={s.empty}>
                <h3>No Active Tournaments</h3>
                <p>No tournaments are currently in progress.</p>
              </div>
            ) : (
              tournaments
                .filter(t => t.status === 'active')
                .map(tournament => (
                  <div key={tournament.id} className={s.card}>
                    <h3>{tournament.name}</h3>
                    <p>Format: {tournament.format}</p>
                    <p>Status: In Progress</p>
                    <p>Players: {tournament.participants}</p>
                    <button>View Brackets</button>
                  </div>
                ))
            )}
          </div>
        )}

        {selectedTab === 'live' && (
          <div className={s.section}>
            {liveMatches.length === 0 ? (
              <div className={s.empty}>
                <h3>No Live Matches</h3>
                <p>No matches are currently being streamed.</p>
              </div>
            ) : (
              liveMatches.map(match => (
                <div key={match.id} className={s.matchCard}>
                  <h4>{match.player1} vs {match.player2}</h4>
                  <p>Round {match.round}</p>
                  <p>{match.viewers} viewers</p>
                  <button onClick={() => handleWatchMatch(match.id)}>
                    Watch Live
                  </button>
                </div>
              ))
            )}
          </div>
        )}
      </div>
    </div>
  );
};<|MERGE_RESOLUTION|>--- conflicted
+++ resolved
@@ -23,74 +23,43 @@
   viewers: number;
 }
 
-<<<<<<< HEAD
-export const Tournaments: React.FC   : any : any = () => {
-  const [tournaments]    : any : any = useState<Tournament[]>([]);
-  const [liveMatches]    : any : any = useState<LiveMatch[]>([]);
-  const [selectedTab, setSelectedTab]    : any : any = useState<'upcoming' | 'active' | 'live'>('upcoming');
-=======
 export const Tournaments: React.FC    = () => {
   const [tournaments]     = useState<Tournament[]>([]);
   const [liveMatches]     = useState<LiveMatch[]>([]);
   const [selectedTab, setSelectedTab]     = useState<'upcoming' | 'active' | 'live'>('upcoming');
->>>>>>> f32b1ca6
 
   useEffect(() => {
     loadTournaments();
     loadLiveMatches();
   }, []);
 
-<<<<<<< HEAD
-  const loadTournaments    : any : any = async () => {
-    // Load tournaments from API
-    try {
-      // const response    : any : any = await fetch('/api/tournaments');
-      // const tournamentsData    : any : any = await response.json();
-=======
   const loadTournaments     = async () => {
     // Load tournaments from API
     try {
       // const response     = await fetch('/api/tournaments');
       // const tournamentsData     = await response.json();
->>>>>>> f32b1ca6
       // setTournaments(tournamentsData);
     } catch (error) {
       console.error('Failed to load tournaments:', error);
     }
   };
 
-<<<<<<< HEAD
-  const loadLiveMatches    : any : any = async () => {
-    // Load live matches from API
-    try {
-      // const response    : any : any = await fetch('/api/live-matches');
-      // const matchesData    : any : any = await response.json();
-=======
   const loadLiveMatches     = async () => {
     // Load live matches from API
     try {
       // const response     = await fetch('/api/live-matches');
       // const matchesData     = await response.json();
->>>>>>> f32b1ca6
       // setLiveMatches(matchesData);
     } catch (error) {
       console.error('Failed to load live matches:', error);
     }
   };
 
-<<<<<<< HEAD
-  const handleJoinTournament    : any : any = (tournamentId: string) => {
-    console.log('Join tournament:', tournamentId);
-  };
-
-  const handleWatchMatch    : any : any = (matchId: string) => {
-=======
   const handleJoinTournament     = (tournamentId: string) => {
     console.log('Join tournament:', tournamentId);
   };
 
   const handleWatchMatch     = (matchId: string) => {
->>>>>>> f32b1ca6
     console.log('Watch match:', matchId);
   };
 
