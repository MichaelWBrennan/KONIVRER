import { style } from "@vanilla-extract/css";

<<<<<<< HEAD
export const navTitle: any : any = style({
=======
export const navTitle = style({
>>>>>>> 5a593401
  color: "var(--text-primary)",
  fontWeight: "bold",
  fontSize: "1.2rem",
  marginRight: "1rem",
});<|MERGE_RESOLUTION|>--- conflicted
+++ resolved
@@ -1,10 +1,6 @@
 import { style } from "@vanilla-extract/css";
 
-<<<<<<< HEAD
-export const navTitle: any : any = style({
-=======
 export const navTitle = style({
->>>>>>> 5a593401
   color: "var(--text-primary)",
   fontWeight: "bold",
   fontSize: "1.2rem",
