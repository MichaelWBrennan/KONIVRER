export {};
export {};
export {};
export {};
export {};
export {};
export {};
export {};
export {};
export {};
<<<<<<< HEAD
export {};
=======
>>>>>>> 56b4a6f5
// Re-export all types from various type definition files
export * from "./game";

// Additional common types that might be referenced from components
export interface User {
  id: string;
  username: string;
  email: string;
  rating?: number;
  level?: number;
  experience?: number;
  lastActive?: Date;
}

// Import DeckValidationResult from game.ts
import type { DeckValidationResult } from "./game";

export interface Deck {
  id: string;
  name: string;
  description?: string;
  cards: Card[];
  flag?: Card; // KONIVRER requires a Flag card
  ownerId: string;
  isPublic: boolean;
  format?: string;
  createdAt: Date;
  updatedAt: Date;
  // KONIVRER-specific fields
  azothIdentity?: string[]; // Elements supported by the deck's flag
  validationResult?: DeckValidationResult;
}

// Re-export Card type with KONIVRER extensions
export interface Card {
  id: string;
  name: string;
  elements: string[]; // KONIVRER supports multiple elements per card
  lesserType: string; // KONIVRER-specific card type system
  abilities?: string[]; // Keyword and other abilities
  azothCost: number; // KONIVRER uses Azoth instead of mana
  power?: number;
  toughness?: number;
  rulesText?: string;
  flavorText?: string;
  rarity: "common" | "uncommon" | "rare"; // KONIVRER uses ☽, ☉, 🜠 symbols
  setCode: string;
  setNumber: number;
  imageUrl?: string;
  webpUrl?: string;
  isTapped?: boolean;
  isSelected?: boolean;
  counters?: Record<string, number>;
  // Legacy fields for backward compatibility
  type?: string;
  element?: string;
  cost?: number;
  description?: string;
  manaCost?: number;
  color?: string;
  text?: string;
}
declare module "*.css";
declare module "*.svg";
declare module "*.png";
declare module "*.css";
declare module "*.svg";
declare module "*.png";
declare module "*.css";
declare module "*.svg";
declare module "*.png";
declare module "*.css";
declare module "*.svg";
declare module "*.png";
declare module "*.css";
declare module "*.svg";
declare module "*.png";
declare module "*.css";
declare module "*.svg";
declare module "*.png";
declare module "*.css";
declare module "*.svg";
declare module "*.png";
declare module "*.css";
declare module "*.svg";
declare module "*.png";
declare module "*.css";
declare module "*.svg";
declare module "*.png";
<<<<<<< HEAD
declare module "*.css";
declare module "*.svg";
declare module "*.png";
=======
>>>>>>> 56b4a6f5
declare module '*.css';
declare module '*.svg';
declare module '*.png';<|MERGE_RESOLUTION|>--- conflicted
+++ resolved
@@ -8,10 +8,6 @@
 export {};
 export {};
 export {};
-<<<<<<< HEAD
-export {};
-=======
->>>>>>> 56b4a6f5
 // Re-export all types from various type definition files
 export * from "./game";
 
@@ -101,12 +97,6 @@
 declare module "*.css";
 declare module "*.svg";
 declare module "*.png";
-<<<<<<< HEAD
-declare module "*.css";
-declare module "*.svg";
-declare module "*.png";
-=======
->>>>>>> 56b4a6f5
 declare module '*.css';
 declare module '*.svg';
 declare module '*.png';