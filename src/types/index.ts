export {};
<<<<<<< HEAD
=======
export {};
export {};
export {};
export {};
export {};
export {};
export {};
export {};
export {};
export {};
export {};
export {};
export {};
export {};
export {};
export {};
export {};
export {};
export {};
export {};
export {};
export {};
export {};
export {};
export {};
export {};
export {};
export {};
export {};
export {};
export {};
export {};
export {};
export {};
export {};
export {};
export {};
export {};
export {};
export {};
export {};
export {};
export {};
export {};
export {};
export {};
export {};
export {};
export {};
export {};
export {};
export {};
export {};
export {};
export {};
export {};
export {};
export {};
export {};
export {};
export {};
export {};
export {};
export {};
export {};
export {};
export {};
export {};
export {};
export {};
export {};
export {};
export {};
export {};
export {};
export {};
export {};
export {};
export {};
export {};
export {};
export {};
export {};
export {};
export {};
export {};
export {};
export {};
export {};
export {};
export {};
export {};
export {};
export {};
export {};
export {};
export {};
export {};
export {};
export {};
export {};
export {};
export {};
export {};
export {};
export {};
export {};
export {};
export {};
export {};
export {};
export {};
export {};
export {};
export {};
export {};
export {};
export {};
export {};
export {};
export {};
export {};
export {};
export {};
export {};
export {};
export {};
export {};
export {};
export {};
export {};
export {};
export {};
export {};
export {};
export {};
export {};
export {};
export {};
export {};
export {};
export {};
export {};
export {};
export {};
export {};
export {};
export {};
export {};
export {};
export {};
export {};
export {};
export {};
export {};
export {};
export {};
export {};
export {};
export {};
export {};
export {};
export {};
export {};
export {};
export {};
export {};
export {};
export {};
export {};
export {};
export {};
export {};
export {};
export {};
export {};
export {};
export {};
export {};
export {};
export {};
export {};
export {};
export {};
export {};
export {};
export {};
export {};
export {};
export {};
export {};
export {};
export {};
export {};
export {};
export {};
export {};
export {};
export {};
export {};
export {};
export {};
export {};
export {};
export {};
export {};
export {};
export {};
export {};
export {};
export {};
export {};
export {};
export {};
export {};
export {};
export {};
export {};
export {};
export {};
export {};
export {};
export {};
export {};
export {};
export {};
export {};
export {};
export {};
export {};
export {};
export {};
export {};
export {};
export {};
export {};
export {};
export {};
export {};
export {};
export {};
export {};
export {};
export {};
export {};
export {};
export {};
export {};
export {};
export {};
export {};
export {};
export {};
export {};
export {};
export {};
export {};
export {};
export {};
export {};
export {};
export {};
export {};
export {};
export {};
export {};
export {};
export {};
export {};
export {};
export {};
export {};
export {};
export {};
export {};
export {};
export {};
export {};
export {};
>>>>>>> 6c6aedb9
// Re-export all types from various type definition files
export * from "./game";

// Additional common types that might be referenced from components
export interface User {
  id: string;
  username: string;
  email: string;
  rating?: number;
  level?: number;
  experience?: number;
  lastActive?: Date;
}

// Import DeckValidationResult from game.ts
import type { DeckValidationResult } from "./game";

export interface Deck {
  id: string;
  name: string;
  description?: string;
  cards: Card[];
  flag?: Card; // KONIVRER requires a Flag card
  ownerId: string;
  isPublic: boolean;
  format?: string;
  createdAt: Date;
  updatedAt: Date;
  // KONIVRER-specific fields
  azothIdentity?: string[]; // Elements supported by the deck's flag
  validationResult?: DeckValidationResult;
}

// Re-export Card type with KONIVRER extensions
export interface Card {
  id: string;
  name: string;
  elements: string[]; // KONIVRER supports multiple elements per card
  lesserType: string; // KONIVRER-specific card type system
  abilities?: string[]; // Keyword and other abilities
  azothCost: number; // KONIVRER uses Azoth instead of mana
  power?: number;
  toughness?: number;
  rulesText?: string;
  flavorText?: string;
  rarity: "common" | "uncommon" | "rare"; // KONIVRER uses ☽, ☉, 🜠 symbols
  setCode: string;
  setNumber: number;
  imageUrl?: string;
  webpUrl?: string;
  isTapped?: boolean;
  isSelected?: boolean;
  counters?: Record<string, number>;
  // Legacy fields for backward compatibility
  type?: string;
  element?: string;
  cost?: number;
  description?: string;
  manaCost?: number;
  color?: string;
  text?: string;
}
<<<<<<< HEAD

=======
declare module "*.css";
declare module "*.svg";
declare module "*.png";
declare module "*.css";
declare module "*.svg";
declare module "*.png";
declare module "*.css";
declare module "*.svg";
declare module "*.png";
declare module "*.css";
declare module "*.svg";
declare module "*.png";
declare module "*.css";
declare module "*.svg";
declare module "*.png";
declare module "*.css";
declare module "*.svg";
declare module "*.png";
declare module "*.css";
declare module "*.svg";
declare module "*.png";
declare module "*.css";
declare module "*.svg";
declare module "*.png";
declare module "*.css";
declare module "*.svg";
declare module "*.png";
declare module "*.css";
declare module "*.svg";
declare module "*.png";
declare module "*.css";
declare module "*.svg";
declare module "*.png";
declare module "*.css";
declare module "*.svg";
declare module "*.png";
declare module "*.css";
declare module "*.svg";
declare module "*.png";
declare module "*.css";
declare module "*.svg";
declare module "*.png";
declare module "*.css";
declare module "*.svg";
declare module "*.png";
declare module "*.css";
declare module "*.svg";
declare module "*.png";
declare module "*.css";
declare module "*.svg";
declare module "*.png";
declare module "*.css";
declare module "*.svg";
declare module "*.png";
declare module "*.css";
declare module "*.svg";
declare module "*.png";
declare module "*.css";
declare module "*.svg";
declare module "*.png";
declare module "*.css";
declare module "*.svg";
declare module "*.png";
declare module "*.css";
declare module "*.svg";
declare module "*.png";
declare module "*.css";
declare module "*.svg";
declare module "*.png";
declare module "*.css";
declare module "*.svg";
declare module "*.png";
declare module "*.css";
declare module "*.svg";
declare module "*.png";
declare module "*.css";
declare module "*.svg";
declare module "*.png";
declare module "*.css";
declare module "*.svg";
declare module "*.png";
declare module "*.css";
declare module "*.svg";
declare module "*.png";
declare module "*.css";
declare module "*.svg";
declare module "*.png";
declare module "*.css";
declare module "*.svg";
declare module "*.png";
declare module "*.css";
declare module "*.svg";
declare module "*.png";
declare module "*.css";
declare module "*.svg";
declare module "*.png";
declare module "*.css";
declare module "*.svg";
declare module "*.png";
declare module "*.css";
declare module "*.svg";
declare module "*.png";
declare module "*.css";
declare module "*.svg";
declare module "*.png";
declare module "*.css";
declare module "*.svg";
declare module "*.png";
declare module "*.css";
declare module "*.svg";
declare module "*.png";
declare module "*.css";
declare module "*.svg";
declare module "*.png";
declare module "*.css";
declare module "*.svg";
declare module "*.png";
declare module "*.css";
declare module "*.svg";
declare module "*.png";
declare module "*.css";
declare module "*.svg";
declare module "*.png";
declare module "*.css";
declare module "*.svg";
declare module "*.png";
declare module "*.css";
declare module "*.svg";
declare module "*.png";
declare module "*.css";
declare module "*.svg";
declare module "*.png";
declare module "*.css";
declare module "*.svg";
declare module "*.png";
declare module "*.css";
declare module "*.svg";
declare module "*.png";
declare module "*.css";
declare module "*.svg";
declare module "*.png";
declare module "*.css";
declare module "*.svg";
declare module "*.png";
declare module "*.css";
declare module "*.svg";
declare module "*.png";
declare module "*.css";
declare module "*.svg";
declare module "*.png";
declare module "*.css";
declare module "*.svg";
declare module "*.png";
declare module "*.css";
declare module "*.svg";
declare module "*.png";
declare module "*.css";
declare module "*.svg";
declare module "*.png";
declare module "*.css";
declare module "*.svg";
declare module "*.png";
declare module "*.css";
declare module "*.svg";
declare module "*.png";
declare module "*.css";
declare module "*.svg";
declare module "*.png";
declare module "*.css";
declare module "*.svg";
declare module "*.png";
declare module "*.css";
declare module "*.svg";
declare module "*.png";
declare module "*.css";
declare module "*.svg";
declare module "*.png";
declare module "*.css";
declare module "*.svg";
declare module "*.png";
declare module "*.css";
declare module "*.svg";
declare module "*.png";
declare module "*.css";
declare module "*.svg";
declare module "*.png";
declare module "*.css";
declare module "*.svg";
declare module "*.png";
declare module "*.css";
declare module "*.svg";
declare module "*.png";
declare module "*.css";
declare module "*.svg";
declare module "*.png";
declare module "*.css";
declare module "*.svg";
declare module "*.png";
declare module "*.css";
declare module "*.svg";
declare module "*.png";
declare module "*.css";
declare module "*.svg";
declare module "*.png";
declare module "*.css";
declare module "*.svg";
declare module "*.png";
declare module "*.css";
declare module "*.svg";
declare module "*.png";
declare module "*.css";
declare module "*.svg";
declare module "*.png";
declare module "*.css";
declare module "*.svg";
declare module "*.png";
declare module "*.css";
declare module "*.svg";
declare module "*.png";
declare module "*.css";
declare module "*.svg";
declare module "*.png";
declare module "*.css";
declare module "*.svg";
declare module "*.png";
declare module "*.css";
declare module "*.svg";
declare module "*.png";
declare module "*.css";
declare module "*.svg";
declare module "*.png";
declare module "*.css";
declare module "*.svg";
declare module "*.png";
declare module "*.css";
declare module "*.svg";
declare module "*.png";
declare module "*.css";
declare module "*.svg";
declare module "*.png";
declare module "*.css";
declare module "*.svg";
declare module "*.png";
declare module "*.css";
declare module "*.svg";
declare module "*.png";
declare module "*.css";
declare module "*.svg";
declare module "*.png";
declare module "*.css";
declare module "*.svg";
declare module "*.png";
declare module "*.css";
declare module "*.svg";
declare module "*.png";
declare module "*.css";
declare module "*.svg";
declare module "*.png";
declare module "*.css";
declare module "*.svg";
declare module "*.png";
declare module "*.css";
declare module "*.svg";
declare module "*.png";
declare module "*.css";
declare module "*.svg";
declare module "*.png";
declare module "*.css";
declare module "*.svg";
declare module "*.png";
declare module "*.css";
declare module "*.svg";
declare module "*.png";
declare module "*.css";
declare module "*.svg";
declare module "*.png";
declare module "*.css";
declare module "*.svg";
declare module "*.png";
declare module "*.css";
declare module "*.svg";
declare module "*.png";
declare module "*.css";
declare module "*.svg";
declare module "*.png";
declare module "*.css";
declare module "*.svg";
declare module "*.png";
declare module "*.css";
declare module "*.svg";
declare module "*.png";
declare module "*.css";
declare module "*.svg";
declare module "*.png";
declare module "*.css";
declare module "*.svg";
declare module "*.png";
declare module "*.css";
declare module "*.svg";
declare module "*.png";
declare module "*.css";
declare module "*.svg";
declare module "*.png";
declare module "*.css";
declare module "*.svg";
declare module "*.png";
declare module "*.css";
declare module "*.svg";
declare module "*.png";
declare module "*.css";
declare module "*.svg";
declare module "*.png";
declare module "*.css";
declare module "*.svg";
declare module "*.png";
declare module "*.css";
declare module "*.svg";
declare module "*.png";
declare module "*.css";
declare module "*.svg";
declare module "*.png";
declare module "*.css";
declare module "*.svg";
declare module "*.png";
declare module "*.css";
declare module "*.svg";
declare module "*.png";
declare module "*.css";
declare module "*.svg";
declare module "*.png";
declare module "*.css";
declare module "*.svg";
declare module "*.png";
declare module "*.css";
declare module "*.svg";
declare module "*.png";
declare module "*.css";
declare module "*.svg";
declare module "*.png";
declare module "*.css";
declare module "*.svg";
declare module "*.png";
declare module "*.css";
declare module "*.svg";
declare module "*.png";
declare module "*.css";
declare module "*.svg";
declare module "*.png";
declare module "*.css";
declare module "*.svg";
declare module "*.png";
declare module "*.css";
declare module "*.svg";
declare module "*.png";
declare module "*.css";
declare module "*.svg";
declare module "*.png";
declare module "*.css";
declare module "*.svg";
declare module "*.png";
declare module "*.css";
declare module "*.svg";
declare module "*.png";
declare module "*.css";
declare module "*.svg";
declare module "*.png";
declare module "*.css";
declare module "*.svg";
declare module "*.png";
declare module "*.css";
declare module "*.svg";
declare module "*.png";
declare module "*.css";
declare module "*.svg";
declare module "*.png";
declare module "*.css";
declare module "*.svg";
declare module "*.png";
declare module "*.css";
declare module "*.svg";
declare module "*.png";
declare module "*.css";
declare module "*.svg";
declare module "*.png";
declare module "*.css";
declare module "*.svg";
declare module "*.png";
declare module "*.css";
declare module "*.svg";
declare module "*.png";
declare module "*.css";
declare module "*.svg";
declare module "*.png";
declare module "*.css";
declare module "*.svg";
declare module "*.png";
declare module "*.css";
declare module "*.svg";
declare module "*.png";
declare module "*.css";
declare module "*.svg";
declare module "*.png";
declare module "*.css";
declare module "*.svg";
declare module "*.png";
declare module "*.css";
declare module "*.svg";
declare module "*.png";
declare module "*.css";
declare module "*.svg";
declare module "*.png";
declare module "*.css";
declare module "*.svg";
declare module "*.png";
declare module "*.css";
declare module "*.svg";
declare module "*.png";
declare module "*.css";
declare module "*.svg";
declare module "*.png";
declare module "*.css";
declare module "*.svg";
declare module "*.png";
declare module "*.css";
declare module "*.svg";
declare module "*.png";
declare module "*.css";
declare module "*.svg";
declare module "*.png";
declare module "*.css";
declare module "*.svg";
declare module "*.png";
declare module "*.css";
declare module "*.svg";
declare module "*.png";
declare module "*.css";
declare module "*.svg";
declare module "*.png";
declare module "*.css";
declare module "*.svg";
declare module "*.png";
declare module "*.css";
declare module "*.svg";
declare module "*.png";
declare module "*.css";
declare module "*.svg";
declare module "*.png";
declare module "*.css";
declare module "*.svg";
declare module "*.png";
declare module "*.css";
declare module "*.svg";
declare module "*.png";
declare module "*.css";
declare module "*.svg";
declare module "*.png";
declare module "*.css";
declare module "*.svg";
declare module "*.png";
declare module "*.css";
declare module "*.svg";
declare module "*.png";
declare module "*.css";
declare module "*.svg";
declare module "*.png";
declare module "*.css";
declare module "*.svg";
declare module "*.png";
declare module "*.css";
declare module "*.svg";
declare module "*.png";
declare module "*.css";
declare module "*.svg";
declare module "*.png";
declare module "*.css";
declare module "*.svg";
declare module "*.png";
declare module "*.css";
declare module "*.svg";
declare module "*.png";
declare module "*.css";
declare module "*.svg";
declare module "*.png";
declare module "*.css";
declare module "*.svg";
declare module "*.png";
declare module "*.css";
declare module "*.svg";
declare module "*.png";
declare module "*.css";
declare module "*.svg";
declare module "*.png";
declare module "*.css";
declare module "*.svg";
declare module "*.png";
declare module "*.css";
declare module "*.svg";
declare module "*.png";
declare module "*.css";
declare module "*.svg";
declare module "*.png";
declare module "*.css";
declare module "*.svg";
declare module "*.png";
declare module "*.css";
declare module "*.svg";
declare module "*.png";
declare module "*.css";
declare module "*.svg";
declare module "*.png";
declare module "*.css";
declare module "*.svg";
declare module "*.png";
declare module "*.css";
declare module "*.svg";
declare module "*.png";
declare module "*.css";
declare module "*.svg";
declare module "*.png";
declare module "*.css";
declare module "*.svg";
declare module "*.png";
declare module "*.css";
declare module "*.svg";
declare module "*.png";
declare module "*.css";
declare module "*.svg";
declare module "*.png";
declare module "*.css";
declare module "*.svg";
declare module "*.png";
declare module "*.css";
declare module "*.svg";
declare module "*.png";
declare module "*.css";
declare module "*.svg";
declare module "*.png";
declare module "*.css";
declare module "*.svg";
declare module "*.png";
declare module "*.css";
declare module "*.svg";
declare module "*.png";
declare module "*.css";
declare module "*.svg";
declare module "*.png";
declare module "*.css";
declare module "*.svg";
declare module "*.png";
declare module "*.css";
declare module "*.svg";
declare module "*.png";
declare module "*.css";
declare module "*.svg";
declare module "*.png";
declare module "*.css";
declare module "*.svg";
declare module "*.png";
declare module "*.css";
declare module "*.svg";
declare module "*.png";
declare module "*.css";
declare module "*.svg";
declare module "*.png";
declare module "*.css";
declare module "*.svg";
declare module "*.png";
declare module "*.css";
declare module "*.svg";
declare module "*.png";
declare module "*.css";
declare module "*.svg";
declare module "*.png";
declare module "*.css";
declare module "*.svg";
declare module "*.png";
declare module "*.css";
declare module "*.svg";
declare module "*.png";
declare module "*.css";
declare module "*.svg";
declare module "*.png";
declare module "*.css";
declare module "*.svg";
declare module "*.png";
declare module "*.css";
declare module "*.svg";
declare module "*.png";
declare module "*.css";
declare module "*.svg";
declare module "*.png";
declare module "*.css";
declare module "*.svg";
declare module "*.png";
declare module "*.css";
declare module "*.svg";
declare module "*.png";
declare module "*.css";
declare module "*.svg";
declare module "*.png";
declare module "*.css";
declare module "*.svg";
declare module "*.png";
declare module "*.css";
declare module "*.svg";
declare module "*.png";
declare module "*.css";
declare module "*.svg";
declare module "*.png";
declare module "*.css";
declare module "*.svg";
declare module "*.png";
declare module "*.css";
declare module "*.svg";
declare module "*.png";
declare module "*.css";
declare module "*.svg";
declare module "*.png";
declare module "*.css";
declare module "*.svg";
declare module "*.png";
declare module "*.css";
declare module "*.svg";
declare module "*.png";
declare module "*.css";
declare module "*.svg";
declare module "*.png";
declare module "*.css";
declare module "*.svg";
declare module "*.png";
declare module "*.css";
declare module "*.svg";
declare module "*.png";
declare module "*.css";
declare module "*.svg";
declare module "*.png";
declare module "*.css";
declare module "*.svg";
declare module "*.png";
declare module "*.css";
declare module "*.svg";
declare module "*.png";
declare module "*.css";
declare module "*.svg";
declare module "*.png";
declare module "*.css";
declare module "*.svg";
declare module "*.png";
declare module "*.css";
declare module "*.svg";
declare module "*.png";
declare module "*.css";
declare module "*.svg";
declare module "*.png";
declare module "*.css";
declare module "*.svg";
declare module "*.png";
declare module "*.css";
declare module "*.svg";
declare module "*.png";
declare module "*.css";
declare module "*.svg";
declare module "*.png";
declare module "*.css";
declare module "*.svg";
declare module "*.png";
declare module "*.css";
declare module "*.svg";
declare module "*.png";
declare module "*.css";
declare module "*.svg";
declare module "*.png";
declare module "*.css";
declare module "*.svg";
declare module "*.png";
declare module "*.css";
declare module "*.svg";
declare module "*.png";
declare module "*.css";
declare module "*.svg";
declare module "*.png";
declare module "*.css";
declare module "*.svg";
declare module "*.png";
declare module "*.css";
declare module "*.svg";
declare module "*.png";
declare module "*.css";
declare module "*.svg";
declare module "*.png";
declare module "*.css";
declare module "*.svg";
declare module "*.png";
declare module "*.css";
declare module "*.svg";
declare module "*.png";
declare module "*.css";
declare module "*.svg";
declare module "*.png";
declare module "*.css";
declare module "*.svg";
declare module "*.png";
declare module "*.css";
declare module "*.svg";
declare module "*.png";
declare module "*.css";
declare module "*.svg";
declare module "*.png";
declare module "*.css";
declare module "*.svg";
declare module "*.png";
declare module "*.css";
declare module "*.svg";
declare module "*.png";
declare module "*.css";
declare module "*.svg";
declare module "*.png";
declare module "*.css";
declare module "*.svg";
declare module "*.png";
declare module "*.css";
declare module "*.svg";
declare module "*.png";
declare module "*.css";
declare module "*.svg";
declare module "*.png";
declare module "*.css";
declare module "*.svg";
declare module "*.png";
declare module "*.css";
declare module "*.svg";
declare module "*.png";
declare module "*.css";
declare module "*.svg";
declare module "*.png";
declare module "*.css";
declare module "*.svg";
declare module "*.png";
declare module "*.css";
declare module "*.svg";
declare module "*.png";
declare module "*.css";
declare module "*.svg";
declare module "*.png";
declare module "*.css";
declare module "*.svg";
declare module "*.png";
declare module "*.css";
declare module "*.svg";
declare module "*.png";
declare module "*.css";
declare module "*.svg";
declare module "*.png";
declare module "*.css";
declare module "*.svg";
declare module "*.png";
declare module "*.css";
declare module "*.svg";
declare module "*.png";
declare module "*.css";
declare module "*.svg";
declare module "*.png";
declare module "*.css";
declare module "*.svg";
declare module "*.png";
declare module "*.css";
declare module "*.svg";
declare module "*.png";
declare module "*.css";
declare module "*.svg";
declare module "*.png";
declare module "*.css";
declare module "*.svg";
declare module "*.png";
declare module "*.css";
declare module "*.svg";
declare module "*.png";
declare module "*.css";
declare module "*.svg";
declare module "*.png";
declare module "*.css";
declare module "*.svg";
declare module "*.png";
declare module "*.css";
declare module "*.svg";
declare module "*.png";
declare module "*.css";
declare module "*.svg";
declare module "*.png";
declare module "*.css";
declare module "*.svg";
declare module "*.png";
declare module "*.css";
declare module "*.svg";
declare module "*.png";
declare module "*.css";
declare module "*.svg";
declare module "*.png";
declare module "*.css";
declare module "*.svg";
declare module "*.png";
declare module "*.css";
declare module "*.svg";
declare module "*.png";
declare module "*.css";
declare module "*.svg";
declare module "*.png";
declare module "*.css";
declare module "*.svg";
declare module "*.png";
declare module "*.css";
declare module "*.svg";
declare module "*.png";
declare module "*.css";
declare module "*.svg";
declare module "*.png";
declare module "*.css";
declare module "*.svg";
declare module "*.png";
declare module "*.css";
declare module "*.svg";
declare module "*.png";
declare module "*.css";
declare module "*.svg";
declare module "*.png";
>>>>>>> 6c6aedb9
declare module "*.css";
declare module "*.svg";
declare module "*.png";
declare module "*.css";
declare module "*.svg";
declare module "*.png";
declare module "*.css";
declare module "*.svg";
declare module "*.png";
declare module '*.css';
declare module '*.svg';
declare module '*.png';<|MERGE_RESOLUTION|>--- conflicted
+++ resolved
@@ -1,286 +1,3 @@
-export {};
-<<<<<<< HEAD
-=======
-export {};
-export {};
-export {};
-export {};
-export {};
-export {};
-export {};
-export {};
-export {};
-export {};
-export {};
-export {};
-export {};
-export {};
-export {};
-export {};
-export {};
-export {};
-export {};
-export {};
-export {};
-export {};
-export {};
-export {};
-export {};
-export {};
-export {};
-export {};
-export {};
-export {};
-export {};
-export {};
-export {};
-export {};
-export {};
-export {};
-export {};
-export {};
-export {};
-export {};
-export {};
-export {};
-export {};
-export {};
-export {};
-export {};
-export {};
-export {};
-export {};
-export {};
-export {};
-export {};
-export {};
-export {};
-export {};
-export {};
-export {};
-export {};
-export {};
-export {};
-export {};
-export {};
-export {};
-export {};
-export {};
-export {};
-export {};
-export {};
-export {};
-export {};
-export {};
-export {};
-export {};
-export {};
-export {};
-export {};
-export {};
-export {};
-export {};
-export {};
-export {};
-export {};
-export {};
-export {};
-export {};
-export {};
-export {};
-export {};
-export {};
-export {};
-export {};
-export {};
-export {};
-export {};
-export {};
-export {};
-export {};
-export {};
-export {};
-export {};
-export {};
-export {};
-export {};
-export {};
-export {};
-export {};
-export {};
-export {};
-export {};
-export {};
-export {};
-export {};
-export {};
-export {};
-export {};
-export {};
-export {};
-export {};
-export {};
-export {};
-export {};
-export {};
-export {};
-export {};
-export {};
-export {};
-export {};
-export {};
-export {};
-export {};
-export {};
-export {};
-export {};
-export {};
-export {};
-export {};
-export {};
-export {};
-export {};
-export {};
-export {};
-export {};
-export {};
-export {};
-export {};
-export {};
-export {};
-export {};
-export {};
-export {};
-export {};
-export {};
-export {};
-export {};
-export {};
-export {};
-export {};
-export {};
-export {};
-export {};
-export {};
-export {};
-export {};
-export {};
-export {};
-export {};
-export {};
-export {};
-export {};
-export {};
-export {};
-export {};
-export {};
-export {};
-export {};
-export {};
-export {};
-export {};
-export {};
-export {};
-export {};
-export {};
-export {};
-export {};
-export {};
-export {};
-export {};
-export {};
-export {};
-export {};
-export {};
-export {};
-export {};
-export {};
-export {};
-export {};
-export {};
-export {};
-export {};
-export {};
-export {};
-export {};
-export {};
-export {};
-export {};
-export {};
-export {};
-export {};
-export {};
-export {};
-export {};
-export {};
-export {};
-export {};
-export {};
-export {};
-export {};
-export {};
-export {};
-export {};
-export {};
-export {};
-export {};
-export {};
-export {};
-export {};
-export {};
-export {};
-export {};
-export {};
-export {};
-export {};
-export {};
-export {};
-export {};
-export {};
-export {};
-export {};
-export {};
-export {};
-export {};
-export {};
-export {};
-export {};
-export {};
-export {};
-export {};
-export {};
-export {};
-export {};
-export {};
-export {};
-export {};
-export {};
-export {};
-export {};
-export {};
-export {};
-export {};
-export {};
-export {};
-export {};
-export {};
-export {};
-export {};
-export {};
-export {};
-export {};
-export {};
-export {};
-export {};
-export {};
-export {};
-export {};
-export {};
-export {};
-export {};
-export {};
-export {};
->>>>>>> 6c6aedb9
 // Re-export all types from various type definition files
 export * from "./game";
 
@@ -343,844 +60,7 @@
   color?: string;
   text?: string;
 }
-<<<<<<< HEAD
 
-=======
-declare module "*.css";
-declare module "*.svg";
-declare module "*.png";
-declare module "*.css";
-declare module "*.svg";
-declare module "*.png";
-declare module "*.css";
-declare module "*.svg";
-declare module "*.png";
-declare module "*.css";
-declare module "*.svg";
-declare module "*.png";
-declare module "*.css";
-declare module "*.svg";
-declare module "*.png";
-declare module "*.css";
-declare module "*.svg";
-declare module "*.png";
-declare module "*.css";
-declare module "*.svg";
-declare module "*.png";
-declare module "*.css";
-declare module "*.svg";
-declare module "*.png";
-declare module "*.css";
-declare module "*.svg";
-declare module "*.png";
-declare module "*.css";
-declare module "*.svg";
-declare module "*.png";
-declare module "*.css";
-declare module "*.svg";
-declare module "*.png";
-declare module "*.css";
-declare module "*.svg";
-declare module "*.png";
-declare module "*.css";
-declare module "*.svg";
-declare module "*.png";
-declare module "*.css";
-declare module "*.svg";
-declare module "*.png";
-declare module "*.css";
-declare module "*.svg";
-declare module "*.png";
-declare module "*.css";
-declare module "*.svg";
-declare module "*.png";
-declare module "*.css";
-declare module "*.svg";
-declare module "*.png";
-declare module "*.css";
-declare module "*.svg";
-declare module "*.png";
-declare module "*.css";
-declare module "*.svg";
-declare module "*.png";
-declare module "*.css";
-declare module "*.svg";
-declare module "*.png";
-declare module "*.css";
-declare module "*.svg";
-declare module "*.png";
-declare module "*.css";
-declare module "*.svg";
-declare module "*.png";
-declare module "*.css";
-declare module "*.svg";
-declare module "*.png";
-declare module "*.css";
-declare module "*.svg";
-declare module "*.png";
-declare module "*.css";
-declare module "*.svg";
-declare module "*.png";
-declare module "*.css";
-declare module "*.svg";
-declare module "*.png";
-declare module "*.css";
-declare module "*.svg";
-declare module "*.png";
-declare module "*.css";
-declare module "*.svg";
-declare module "*.png";
-declare module "*.css";
-declare module "*.svg";
-declare module "*.png";
-declare module "*.css";
-declare module "*.svg";
-declare module "*.png";
-declare module "*.css";
-declare module "*.svg";
-declare module "*.png";
-declare module "*.css";
-declare module "*.svg";
-declare module "*.png";
-declare module "*.css";
-declare module "*.svg";
-declare module "*.png";
-declare module "*.css";
-declare module "*.svg";
-declare module "*.png";
-declare module "*.css";
-declare module "*.svg";
-declare module "*.png";
-declare module "*.css";
-declare module "*.svg";
-declare module "*.png";
-declare module "*.css";
-declare module "*.svg";
-declare module "*.png";
-declare module "*.css";
-declare module "*.svg";
-declare module "*.png";
-declare module "*.css";
-declare module "*.svg";
-declare module "*.png";
-declare module "*.css";
-declare module "*.svg";
-declare module "*.png";
-declare module "*.css";
-declare module "*.svg";
-declare module "*.png";
-declare module "*.css";
-declare module "*.svg";
-declare module "*.png";
-declare module "*.css";
-declare module "*.svg";
-declare module "*.png";
-declare module "*.css";
-declare module "*.svg";
-declare module "*.png";
-declare module "*.css";
-declare module "*.svg";
-declare module "*.png";
-declare module "*.css";
-declare module "*.svg";
-declare module "*.png";
-declare module "*.css";
-declare module "*.svg";
-declare module "*.png";
-declare module "*.css";
-declare module "*.svg";
-declare module "*.png";
-declare module "*.css";
-declare module "*.svg";
-declare module "*.png";
-declare module "*.css";
-declare module "*.svg";
-declare module "*.png";
-declare module "*.css";
-declare module "*.svg";
-declare module "*.png";
-declare module "*.css";
-declare module "*.svg";
-declare module "*.png";
-declare module "*.css";
-declare module "*.svg";
-declare module "*.png";
-declare module "*.css";
-declare module "*.svg";
-declare module "*.png";
-declare module "*.css";
-declare module "*.svg";
-declare module "*.png";
-declare module "*.css";
-declare module "*.svg";
-declare module "*.png";
-declare module "*.css";
-declare module "*.svg";
-declare module "*.png";
-declare module "*.css";
-declare module "*.svg";
-declare module "*.png";
-declare module "*.css";
-declare module "*.svg";
-declare module "*.png";
-declare module "*.css";
-declare module "*.svg";
-declare module "*.png";
-declare module "*.css";
-declare module "*.svg";
-declare module "*.png";
-declare module "*.css";
-declare module "*.svg";
-declare module "*.png";
-declare module "*.css";
-declare module "*.svg";
-declare module "*.png";
-declare module "*.css";
-declare module "*.svg";
-declare module "*.png";
-declare module "*.css";
-declare module "*.svg";
-declare module "*.png";
-declare module "*.css";
-declare module "*.svg";
-declare module "*.png";
-declare module "*.css";
-declare module "*.svg";
-declare module "*.png";
-declare module "*.css";
-declare module "*.svg";
-declare module "*.png";
-declare module "*.css";
-declare module "*.svg";
-declare module "*.png";
-declare module "*.css";
-declare module "*.svg";
-declare module "*.png";
-declare module "*.css";
-declare module "*.svg";
-declare module "*.png";
-declare module "*.css";
-declare module "*.svg";
-declare module "*.png";
-declare module "*.css";
-declare module "*.svg";
-declare module "*.png";
-declare module "*.css";
-declare module "*.svg";
-declare module "*.png";
-declare module "*.css";
-declare module "*.svg";
-declare module "*.png";
-declare module "*.css";
-declare module "*.svg";
-declare module "*.png";
-declare module "*.css";
-declare module "*.svg";
-declare module "*.png";
-declare module "*.css";
-declare module "*.svg";
-declare module "*.png";
-declare module "*.css";
-declare module "*.svg";
-declare module "*.png";
-declare module "*.css";
-declare module "*.svg";
-declare module "*.png";
-declare module "*.css";
-declare module "*.svg";
-declare module "*.png";
-declare module "*.css";
-declare module "*.svg";
-declare module "*.png";
-declare module "*.css";
-declare module "*.svg";
-declare module "*.png";
-declare module "*.css";
-declare module "*.svg";
-declare module "*.png";
-declare module "*.css";
-declare module "*.svg";
-declare module "*.png";
-declare module "*.css";
-declare module "*.svg";
-declare module "*.png";
-declare module "*.css";
-declare module "*.svg";
-declare module "*.png";
-declare module "*.css";
-declare module "*.svg";
-declare module "*.png";
-declare module "*.css";
-declare module "*.svg";
-declare module "*.png";
-declare module "*.css";
-declare module "*.svg";
-declare module "*.png";
-declare module "*.css";
-declare module "*.svg";
-declare module "*.png";
-declare module "*.css";
-declare module "*.svg";
-declare module "*.png";
-declare module "*.css";
-declare module "*.svg";
-declare module "*.png";
-declare module "*.css";
-declare module "*.svg";
-declare module "*.png";
-declare module "*.css";
-declare module "*.svg";
-declare module "*.png";
-declare module "*.css";
-declare module "*.svg";
-declare module "*.png";
-declare module "*.css";
-declare module "*.svg";
-declare module "*.png";
-declare module "*.css";
-declare module "*.svg";
-declare module "*.png";
-declare module "*.css";
-declare module "*.svg";
-declare module "*.png";
-declare module "*.css";
-declare module "*.svg";
-declare module "*.png";
-declare module "*.css";
-declare module "*.svg";
-declare module "*.png";
-declare module "*.css";
-declare module "*.svg";
-declare module "*.png";
-declare module "*.css";
-declare module "*.svg";
-declare module "*.png";
-declare module "*.css";
-declare module "*.svg";
-declare module "*.png";
-declare module "*.css";
-declare module "*.svg";
-declare module "*.png";
-declare module "*.css";
-declare module "*.svg";
-declare module "*.png";
-declare module "*.css";
-declare module "*.svg";
-declare module "*.png";
-declare module "*.css";
-declare module "*.svg";
-declare module "*.png";
-declare module "*.css";
-declare module "*.svg";
-declare module "*.png";
-declare module "*.css";
-declare module "*.svg";
-declare module "*.png";
-declare module "*.css";
-declare module "*.svg";
-declare module "*.png";
-declare module "*.css";
-declare module "*.svg";
-declare module "*.png";
-declare module "*.css";
-declare module "*.svg";
-declare module "*.png";
-declare module "*.css";
-declare module "*.svg";
-declare module "*.png";
-declare module "*.css";
-declare module "*.svg";
-declare module "*.png";
-declare module "*.css";
-declare module "*.svg";
-declare module "*.png";
-declare module "*.css";
-declare module "*.svg";
-declare module "*.png";
-declare module "*.css";
-declare module "*.svg";
-declare module "*.png";
-declare module "*.css";
-declare module "*.svg";
-declare module "*.png";
-declare module "*.css";
-declare module "*.svg";
-declare module "*.png";
-declare module "*.css";
-declare module "*.svg";
-declare module "*.png";
-declare module "*.css";
-declare module "*.svg";
-declare module "*.png";
-declare module "*.css";
-declare module "*.svg";
-declare module "*.png";
-declare module "*.css";
-declare module "*.svg";
-declare module "*.png";
-declare module "*.css";
-declare module "*.svg";
-declare module "*.png";
-declare module "*.css";
-declare module "*.svg";
-declare module "*.png";
-declare module "*.css";
-declare module "*.svg";
-declare module "*.png";
-declare module "*.css";
-declare module "*.svg";
-declare module "*.png";
-declare module "*.css";
-declare module "*.svg";
-declare module "*.png";
-declare module "*.css";
-declare module "*.svg";
-declare module "*.png";
-declare module "*.css";
-declare module "*.svg";
-declare module "*.png";
-declare module "*.css";
-declare module "*.svg";
-declare module "*.png";
-declare module "*.css";
-declare module "*.svg";
-declare module "*.png";
-declare module "*.css";
-declare module "*.svg";
-declare module "*.png";
-declare module "*.css";
-declare module "*.svg";
-declare module "*.png";
-declare module "*.css";
-declare module "*.svg";
-declare module "*.png";
-declare module "*.css";
-declare module "*.svg";
-declare module "*.png";
-declare module "*.css";
-declare module "*.svg";
-declare module "*.png";
-declare module "*.css";
-declare module "*.svg";
-declare module "*.png";
-declare module "*.css";
-declare module "*.svg";
-declare module "*.png";
-declare module "*.css";
-declare module "*.svg";
-declare module "*.png";
-declare module "*.css";
-declare module "*.svg";
-declare module "*.png";
-declare module "*.css";
-declare module "*.svg";
-declare module "*.png";
-declare module "*.css";
-declare module "*.svg";
-declare module "*.png";
-declare module "*.css";
-declare module "*.svg";
-declare module "*.png";
-declare module "*.css";
-declare module "*.svg";
-declare module "*.png";
-declare module "*.css";
-declare module "*.svg";
-declare module "*.png";
-declare module "*.css";
-declare module "*.svg";
-declare module "*.png";
-declare module "*.css";
-declare module "*.svg";
-declare module "*.png";
-declare module "*.css";
-declare module "*.svg";
-declare module "*.png";
-declare module "*.css";
-declare module "*.svg";
-declare module "*.png";
-declare module "*.css";
-declare module "*.svg";
-declare module "*.png";
-declare module "*.css";
-declare module "*.svg";
-declare module "*.png";
-declare module "*.css";
-declare module "*.svg";
-declare module "*.png";
-declare module "*.css";
-declare module "*.svg";
-declare module "*.png";
-declare module "*.css";
-declare module "*.svg";
-declare module "*.png";
-declare module "*.css";
-declare module "*.svg";
-declare module "*.png";
-declare module "*.css";
-declare module "*.svg";
-declare module "*.png";
-declare module "*.css";
-declare module "*.svg";
-declare module "*.png";
-declare module "*.css";
-declare module "*.svg";
-declare module "*.png";
-declare module "*.css";
-declare module "*.svg";
-declare module "*.png";
-declare module "*.css";
-declare module "*.svg";
-declare module "*.png";
-declare module "*.css";
-declare module "*.svg";
-declare module "*.png";
-declare module "*.css";
-declare module "*.svg";
-declare module "*.png";
-declare module "*.css";
-declare module "*.svg";
-declare module "*.png";
-declare module "*.css";
-declare module "*.svg";
-declare module "*.png";
-declare module "*.css";
-declare module "*.svg";
-declare module "*.png";
-declare module "*.css";
-declare module "*.svg";
-declare module "*.png";
-declare module "*.css";
-declare module "*.svg";
-declare module "*.png";
-declare module "*.css";
-declare module "*.svg";
-declare module "*.png";
-declare module "*.css";
-declare module "*.svg";
-declare module "*.png";
-declare module "*.css";
-declare module "*.svg";
-declare module "*.png";
-declare module "*.css";
-declare module "*.svg";
-declare module "*.png";
-declare module "*.css";
-declare module "*.svg";
-declare module "*.png";
-declare module "*.css";
-declare module "*.svg";
-declare module "*.png";
-declare module "*.css";
-declare module "*.svg";
-declare module "*.png";
-declare module "*.css";
-declare module "*.svg";
-declare module "*.png";
-declare module "*.css";
-declare module "*.svg";
-declare module "*.png";
-declare module "*.css";
-declare module "*.svg";
-declare module "*.png";
-declare module "*.css";
-declare module "*.svg";
-declare module "*.png";
-declare module "*.css";
-declare module "*.svg";
-declare module "*.png";
-declare module "*.css";
-declare module "*.svg";
-declare module "*.png";
-declare module "*.css";
-declare module "*.svg";
-declare module "*.png";
-declare module "*.css";
-declare module "*.svg";
-declare module "*.png";
-declare module "*.css";
-declare module "*.svg";
-declare module "*.png";
-declare module "*.css";
-declare module "*.svg";
-declare module "*.png";
-declare module "*.css";
-declare module "*.svg";
-declare module "*.png";
-declare module "*.css";
-declare module "*.svg";
-declare module "*.png";
-declare module "*.css";
-declare module "*.svg";
-declare module "*.png";
-declare module "*.css";
-declare module "*.svg";
-declare module "*.png";
-declare module "*.css";
-declare module "*.svg";
-declare module "*.png";
-declare module "*.css";
-declare module "*.svg";
-declare module "*.png";
-declare module "*.css";
-declare module "*.svg";
-declare module "*.png";
-declare module "*.css";
-declare module "*.svg";
-declare module "*.png";
-declare module "*.css";
-declare module "*.svg";
-declare module "*.png";
-declare module "*.css";
-declare module "*.svg";
-declare module "*.png";
-declare module "*.css";
-declare module "*.svg";
-declare module "*.png";
-declare module "*.css";
-declare module "*.svg";
-declare module "*.png";
-declare module "*.css";
-declare module "*.svg";
-declare module "*.png";
-declare module "*.css";
-declare module "*.svg";
-declare module "*.png";
-declare module "*.css";
-declare module "*.svg";
-declare module "*.png";
-declare module "*.css";
-declare module "*.svg";
-declare module "*.png";
-declare module "*.css";
-declare module "*.svg";
-declare module "*.png";
-declare module "*.css";
-declare module "*.svg";
-declare module "*.png";
-declare module "*.css";
-declare module "*.svg";
-declare module "*.png";
-declare module "*.css";
-declare module "*.svg";
-declare module "*.png";
-declare module "*.css";
-declare module "*.svg";
-declare module "*.png";
-declare module "*.css";
-declare module "*.svg";
-declare module "*.png";
-declare module "*.css";
-declare module "*.svg";
-declare module "*.png";
-declare module "*.css";
-declare module "*.svg";
-declare module "*.png";
-declare module "*.css";
-declare module "*.svg";
-declare module "*.png";
-declare module "*.css";
-declare module "*.svg";
-declare module "*.png";
-declare module "*.css";
-declare module "*.svg";
-declare module "*.png";
-declare module "*.css";
-declare module "*.svg";
-declare module "*.png";
-declare module "*.css";
-declare module "*.svg";
-declare module "*.png";
-declare module "*.css";
-declare module "*.svg";
-declare module "*.png";
-declare module "*.css";
-declare module "*.svg";
-declare module "*.png";
-declare module "*.css";
-declare module "*.svg";
-declare module "*.png";
-declare module "*.css";
-declare module "*.svg";
-declare module "*.png";
-declare module "*.css";
-declare module "*.svg";
-declare module "*.png";
-declare module "*.css";
-declare module "*.svg";
-declare module "*.png";
-declare module "*.css";
-declare module "*.svg";
-declare module "*.png";
-declare module "*.css";
-declare module "*.svg";
-declare module "*.png";
-declare module "*.css";
-declare module "*.svg";
-declare module "*.png";
-declare module "*.css";
-declare module "*.svg";
-declare module "*.png";
-declare module "*.css";
-declare module "*.svg";
-declare module "*.png";
-declare module "*.css";
-declare module "*.svg";
-declare module "*.png";
-declare module "*.css";
-declare module "*.svg";
-declare module "*.png";
-declare module "*.css";
-declare module "*.svg";
-declare module "*.png";
-declare module "*.css";
-declare module "*.svg";
-declare module "*.png";
-declare module "*.css";
-declare module "*.svg";
-declare module "*.png";
-declare module "*.css";
-declare module "*.svg";
-declare module "*.png";
-declare module "*.css";
-declare module "*.svg";
-declare module "*.png";
-declare module "*.css";
-declare module "*.svg";
-declare module "*.png";
-declare module "*.css";
-declare module "*.svg";
-declare module "*.png";
-declare module "*.css";
-declare module "*.svg";
-declare module "*.png";
-declare module "*.css";
-declare module "*.svg";
-declare module "*.png";
-declare module "*.css";
-declare module "*.svg";
-declare module "*.png";
-declare module "*.css";
-declare module "*.svg";
-declare module "*.png";
-declare module "*.css";
-declare module "*.svg";
-declare module "*.png";
-declare module "*.css";
-declare module "*.svg";
-declare module "*.png";
-declare module "*.css";
-declare module "*.svg";
-declare module "*.png";
-declare module "*.css";
-declare module "*.svg";
-declare module "*.png";
-declare module "*.css";
-declare module "*.svg";
-declare module "*.png";
-declare module "*.css";
-declare module "*.svg";
-declare module "*.png";
-declare module "*.css";
-declare module "*.svg";
-declare module "*.png";
-declare module "*.css";
-declare module "*.svg";
-declare module "*.png";
-declare module "*.css";
-declare module "*.svg";
-declare module "*.png";
-declare module "*.css";
-declare module "*.svg";
-declare module "*.png";
-declare module "*.css";
-declare module "*.svg";
-declare module "*.png";
-declare module "*.css";
-declare module "*.svg";
-declare module "*.png";
-declare module "*.css";
-declare module "*.svg";
-declare module "*.png";
-declare module "*.css";
-declare module "*.svg";
-declare module "*.png";
-declare module "*.css";
-declare module "*.svg";
-declare module "*.png";
-declare module "*.css";
-declare module "*.svg";
-declare module "*.png";
-declare module "*.css";
-declare module "*.svg";
-declare module "*.png";
-declare module "*.css";
-declare module "*.svg";
-declare module "*.png";
-declare module "*.css";
-declare module "*.svg";
-declare module "*.png";
-declare module "*.css";
-declare module "*.svg";
-declare module "*.png";
-declare module "*.css";
-declare module "*.svg";
-declare module "*.png";
-declare module "*.css";
-declare module "*.svg";
-declare module "*.png";
-declare module "*.css";
-declare module "*.svg";
-declare module "*.png";
-declare module "*.css";
-declare module "*.svg";
-declare module "*.png";
-declare module "*.css";
-declare module "*.svg";
-declare module "*.png";
-declare module "*.css";
-declare module "*.svg";
-declare module "*.png";
-declare module "*.css";
-declare module "*.svg";
-declare module "*.png";
-declare module "*.css";
-declare module "*.svg";
-declare module "*.png";
-declare module "*.css";
-declare module "*.svg";
-declare module "*.png";
-declare module "*.css";
-declare module "*.svg";
-declare module "*.png";
-declare module "*.css";
-declare module "*.svg";
-declare module "*.png";
-declare module "*.css";
-declare module "*.svg";
-declare module "*.png";
-declare module "*.css";
-declare module "*.svg";
-declare module "*.png";
-declare module "*.css";
-declare module "*.svg";
-declare module "*.png";
-declare module "*.css";
-declare module "*.svg";
-declare module "*.png";
-declare module "*.css";
-declare module "*.svg";
-declare module "*.png";
->>>>>>> 6c6aedb9
-declare module "*.css";
-declare module "*.svg";
-declare module "*.png";
-declare module "*.css";
-declare module "*.svg";
-declare module "*.png";
-declare module "*.css";
-declare module "*.svg";
-declare module "*.png";
 declare module '*.css';
 declare module '*.svg';
 declare module '*.png';