--- conflicted
+++ resolved
@@ -29,11 +29,7 @@
   setError: (e?: string) => void;
 };
 
-<<<<<<< HEAD
-export const useEventStore: any : any = create<EventState>()((set, get) => ({
-=======
 export const useEventStore = create<EventState>()((set, get) => ({
->>>>>>> f32b1ca6
   currentEventId: undefined,
   currentEventName: undefined,
   roundNumber: 0,
@@ -50,15 +46,9 @@
     set({ roundNumber: round, roundEndsAt: endsAt }),
   setPairings: (p: Pairing[]) => set({ pairings: p }),
   setMyTableFromPairings: () => {
-<<<<<<< HEAD
-    const { pairings, myPlayerId }: any : any = get();
-    if (!myPlayerId) return;
-    const mine: any : any = pairings.find(
-=======
     const { pairings, myPlayerId } = get();
     if (!myPlayerId) return;
     const mine = pairings.find(
->>>>>>> f32b1ca6
       (x) => x.playerA.id === myPlayerId || x.playerB.id === myPlayerId
     );
     if (mine) set({ myTable: mine.tableNumber });
