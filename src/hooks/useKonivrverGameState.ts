--- conflicted
+++ resolved
@@ -17,11 +17,7 @@
 // TODO: Create card factory function for actual KONIVRER cards from database
 
 // Create KONIVRER zones
-<<<<<<< HEAD
-const createKonivrverZones    : any : any = (): Record<KonivrverZoneType, GameZone> => ({
-=======
 const createKonivrverZones     = (): Record<KonivrverZoneType, GameZone> => ({
->>>>>>> 52efd3f1
   field: {
     id: 'field',
     name: 'Field',
@@ -106,11 +102,7 @@
 });
 
 // Create KONIVRER player
-<<<<<<< HEAD
-const createKonivrverPlayer    : any : any = (id: string, name: string): PlayerState => ({
-=======
 const createKonivrverPlayer     = (id: string, name: string): PlayerState => ({
->>>>>>> 52efd3f1
   id,
   name,
   azothPool: { fire: 3, water: 2, earth: 1, air: 0, light: 0, dark: 0, neutral: 0 },
@@ -118,15 +110,9 @@
   flag: undefined // TODO: Initialize with player's flag card
 });
 
-<<<<<<< HEAD
-export const useKonivrverGameState    : any : any = () => {
-  // Initialize KONIVRER game state
-  const [gameState, setGameState]    : any : any = useState<GameState>(() => ({
-=======
 export const useKonivrverGameState     = () => {
   // Initialize KONIVRER game state
   const [gameState, setGameState]     = useState<GameState>(() => ({
->>>>>>> 52efd3f1
     players: [
       createKonivrverPlayer('player1', 'Player 1'),
       createKonivrverPlayer('player2', 'Player 2')
@@ -147,33 +133,20 @@
     }
   }));
 
-<<<<<<< HEAD
-  const [dragState, setDragState]    : any : any = useState<DragState>({
-=======
   const [dragState, setDragState]     = useState<DragState>({
->>>>>>> 52efd3f1
     isDragging: false,
     dragOffset: { x: 0, y: 0 },
     validDropZones: []
   });
 
   // Get current player's life total from life cards
-<<<<<<< HEAD
-  const getCurrentPlayerLife    : any : any = useCallback(() => {
-    const currentPlayer    : any : any = gameState.players[gameState.currentPlayer];
-=======
   const getCurrentPlayerLife     = useCallback(() => {
     const currentPlayer     = gameState.players[gameState.currentPlayer];
->>>>>>> 52efd3f1
     return currentPlayer.zones.lifeCards?.cards.length || 0;
   }, [gameState.currentPlayer, gameState.players]);
 
   // Start drag operation
-<<<<<<< HEAD
-  const startDrag    : any : any = useCallback((card: Card, sourceZone: KonivrverZoneType) => {
-=======
   const startDrag     = useCallback((card: Card, sourceZone: KonivrverZoneType) => {
->>>>>>> 52efd3f1
     // Determine valid drop zones for this card
     let validZones: KonivrverZoneType[] = [];
     
@@ -202,11 +175,7 @@
   }, []);
 
   // End drag operation
-<<<<<<< HEAD
-  const endDrag    : any : any = useCallback(() => {
-=======
   const endDrag     = useCallback(() => {
->>>>>>> 52efd3f1
     setDragState({
       isDragging: false,
       dragOffset: { x: 0, y: 0 },
@@ -215,21 +184,6 @@
   }, []);
 
   // Handle zone drop
-<<<<<<< HEAD
-  const handleZoneDrop    : any : any = useCallback((targetZone: KonivrverZoneType) => {
-    if (!dragState.draggedCard || !dragState.sourceZone) return;
-
-    const { draggedCard, sourceZone }    : any : any = dragState;
-
-    setGameState(prev => {
-      const newState    : any : any = { ...prev };
-      const currentPlayerIndex    : any : any = newState.currentPlayer;
-      const player    : any : any = newState.players[currentPlayerIndex];
-
-      // Remove card from source zone
-      const sourceZoneCards    : any : any = player.zones[sourceZone].cards;
-      const cardIndex    : any : any = sourceZoneCards.findIndex(c => c.id === draggedCard.id);
-=======
   const handleZoneDrop     = useCallback((targetZone: KonivrverZoneType) => {
     if (!dragState.draggedCard || !dragState.sourceZone) return;
 
@@ -243,7 +197,6 @@
       // Remove card from source zone
       const sourceZoneCards     = player.zones[sourceZone].cards;
       const cardIndex     = sourceZoneCards.findIndex(c => c.id === draggedCard.id);
->>>>>>> 52efd3f1
       if (cardIndex >= 0) {
         sourceZoneCards.splice(cardIndex, 1);
       }
@@ -258,19 +211,11 @@
   }, [dragState, endDrag]);
 
   // Advance to next phase
-<<<<<<< HEAD
-  const nextPhase    : any : any = useCallback(() => {
-    setGameState(prev => {
-      const phases: KonivrverPhase[]    : any : any = ['preGame', 'start', 'main', 'combat', 'postCombat', 'refresh'];
-      const currentPhaseIndex    : any : any = phases.indexOf(prev.phase);
-      const nextPhaseIndex    : any : any = (currentPhaseIndex + 1) % phases.length;
-=======
   const nextPhase     = useCallback(() => {
     setGameState(prev => {
       const phases: KonivrverPhase[]     = ['preGame', 'start', 'main', 'combat', 'postCombat', 'refresh'];
       const currentPhaseIndex     = phases.indexOf(prev.phase);
       const nextPhaseIndex     = (currentPhaseIndex + 1) % phases.length;
->>>>>>> 52efd3f1
       
       let newState = { ...prev, phase: phases[nextPhaseIndex] };
       
@@ -287,17 +232,6 @@
   }, []);
 
   // Draw a card
-<<<<<<< HEAD
-  const drawCard    : any : any = useCallback(() => {
-    setGameState(prev => {
-      const newState    : any : any = { ...prev };
-      const player    : any : any = newState.players[newState.currentPlayer];
-      const deck    : any : any = player.zones.deck;
-      const hand    : any : any = player.zones.hand;
-      
-      if (deck.cards.length > 0) {
-        const drawnCard    : any : any = deck.cards.pop()!;
-=======
   const drawCard     = useCallback(() => {
     setGameState(prev => {
       const newState     = { ...prev };
@@ -307,7 +241,6 @@
       
       if (deck.cards.length > 0) {
         const drawnCard     = deck.cards.pop()!;
->>>>>>> 52efd3f1
         hand.cards.push(drawnCard);
       }
       
@@ -316,19 +249,11 @@
   }, []);
 
   // Play a card from hand
-<<<<<<< HEAD
-  const playCard    : any : any = useCallback((card: Card) => {
-    // Check if player has enough Azoth
-    const currentPlayer    : any : any = gameState.players[gameState.currentPlayer];
-    const hasEnoughAzoth    : any : any = card.elements.every(element => {
-      const azothKey    : any : any = element.toLowerCase() as keyof typeof currentPlayer.azothPool;
-=======
   const playCard     = useCallback((card: Card) => {
     // Check if player has enough Azoth
     const currentPlayer     = gameState.players[gameState.currentPlayer];
     const hasEnoughAzoth     = card.elements.every(element => {
       const azothKey     = element.toLowerCase() as keyof typeof currentPlayer.azothPool;
->>>>>>> 52efd3f1
       return currentPlayer.azothPool[azothKey] >= (card.azothCost || 0);
     });
 
@@ -348,19 +273,11 @@
     }
 
     setGameState(prev => {
-<<<<<<< HEAD
-      const newState    : any : any = { ...prev };
-      const player    : any : any = newState.players[newState.currentPlayer];
-      
-      // Remove card from hand
-      const handIndex    : any : any = player.zones.hand.cards.findIndex(c => c.id === card.id);
-=======
       const newState     = { ...prev };
       const player     = newState.players[newState.currentPlayer];
       
       // Remove card from hand
       const handIndex     = player.zones.hand.cards.findIndex(c => c.id === card.id);
->>>>>>> 52efd3f1
       if (handIndex >= 0) {
         player.zones.hand.cards.splice(handIndex, 1);
         
@@ -369,11 +286,7 @@
         
         // Deduct Azoth cost
         card.elements.forEach(element => {
-<<<<<<< HEAD
-          const azothKey    : any : any = element.toLowerCase() as keyof typeof player.azothPool;
-=======
           const azothKey     = element.toLowerCase() as keyof typeof player.azothPool;
->>>>>>> 52efd3f1
           if (player.azothPool[azothKey] >= (card.azothCost || 0)) {
             player.azothPool[azothKey] -= (card.azothCost || 0);
           }
