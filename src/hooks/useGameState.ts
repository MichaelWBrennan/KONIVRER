import { useState, useCallback } from 'react';
import { GameState, Card, PlayerState, GameZone, DragState, KonivrverZoneType, KonivrverPhase } from '../types/game';

// TODO: Load actual card data from the card database instead of demo cards

<<<<<<< HEAD
const createInitialZones    : any : any = (): Record<string, GameZone> => ({
=======
const createInitialZones     = (): Record<string, GameZone> => ({
>>>>>>> f89261d2
  hand: {
    id: 'hand',
    name: 'Hand',
    cards: [], // TODO: Populate with actual player cards
    isVisible: true,
    allowDrop: true,
    layout: 'fan'
  },
  battlefield: {
    id: 'battlefield',
    name: 'Battlefield',
    cards: [],
    isVisible: true,
    allowDrop: true,
    layout: 'grid'
  },
  library: {
    id: 'library',
    name: 'Library',
    cards: [], // TODO: Initialize with player's deck cards
    isVisible: false,
    allowDrop: false,
    layout: 'stack'
  },
  graveyard: {
    id: 'graveyard',
    name: 'Graveyard',
    cards: [],
    isVisible: true,
    allowDrop: true,
    layout: 'stack'
  },
  exile: {
    id: 'exile',
    name: 'Exile',
    cards: [],
    isVisible: true,
    allowDrop: true,
    layout: 'stack'
  },
  stack: {
    id: 'stack',
    name: 'Stack',
    cards: [],
    isVisible: true,
    allowDrop: true,
    layout: 'stack'
  }
});

<<<<<<< HEAD
const createInitialPlayer    : any : any = (id: string, name: string): PlayerState => ({
=======
const createInitialPlayer     = (id: string, name: string): PlayerState => ({
>>>>>>> f89261d2
  id,
  name,
  azothPool: { fire: 0, water: 0, earth: 0, air: 0, light: 0, dark: 0, neutral: 0 },
  zones: createInitialZones() as any, // Type cast to avoid zone type mismatch for now
  // Legacy compatibility
  life: 20,
  manaPool: { white: 0, blue: 0, black: 0, red: 0, green: 0, colorless: 0 }
});

<<<<<<< HEAD
export const useGameState    : any : any = () => {
  const [gameState, setGameState]    : any : any = useState<GameState>({
=======
export const useGameState     = () => {
  const [gameState, setGameState]     = useState<GameState>({
>>>>>>> f89261d2
    players: [
      createInitialPlayer('player1', 'You'),
      createInitialPlayer('player2', 'Opponent')
    ],
    currentPlayer: 0,
    turn: 1,
    phase: 'main',
    stack: [],
    activePlayer: 0,
    priorityPlayer: 0,
    deckConstructionRules: {
      totalCards: 40,
      commonCards: 25,
      uncommonCards: 13,
      rareCards: 2,
      flagRequired: true,
      maxCopiesPerCard: 1
    }
  });

<<<<<<< HEAD
  const [selectedCards, setSelectedCards]    : any : any = useState<Card[]>([]);
  const [dragState, setDragState]    : any : any = useState<DragState>({
=======
  const [selectedCards, setSelectedCards]     = useState<Card[]>([]);
  const [dragState, setDragState]     = useState<DragState>({
>>>>>>> f89261d2
    isDragging: false,
    dragOffset: { x: 0, y: 0 },
    validDropZones: []
  });

<<<<<<< HEAD
  const selectCard    : any : any = useCallback((card: Card) => {
    setGameState(prev => {
      const newState    : any : any = { ...prev };
      // Find and update the card's selection state
      for (const player of newState.players) {
        for (const zone of Object.values(player.zones)) {
          const cardIndex    : any : any = zone.cards.findIndex(c => c.id === card.id);
=======
  const selectCard     = useCallback((card: Card) => {
    setGameState(prev => {
      const newState     = { ...prev };
      // Find and update the card's selection state
      for (const player of newState.players) {
        for (const zone of Object.values(player.zones)) {
          const cardIndex     = zone.cards.findIndex(c => c.id === card.id);
>>>>>>> f89261d2
          if (cardIndex !== -1) {
            zone.cards[cardIndex] = { 
              ...zone.cards[cardIndex], 
              isSelected: !zone.cards[cardIndex].isSelected 
            };
            
            if (zone.cards[cardIndex].isSelected) {
              setSelectedCards(prev => [...prev, zone.cards[cardIndex]]);
            } else {
              setSelectedCards(prev => prev.filter(c => c.id !== card.id));
            }
            break;
          }
        }
      }
      return newState;
    });
  }, []);

<<<<<<< HEAD
  const doubleClickCard    : any : any = useCallback((card: Card) => {
    // Auto-play logic: move to appropriate zone
    const cardType    : any : any = card.type || card.lesserType;
=======
  const doubleClickCard     = useCallback((card: Card) => {
    // Auto-play logic: move to appropriate zone
    const cardType     = card.type || card.lesserType;
>>>>>>> f89261d2
    if (cardType && cardType.toLowerCase().includes('land')) {
      moveCard(card.id, 'field');
    } else if (cardType && (cardType.toLowerCase().includes('creature') || cardType.toLowerCase().includes('familiar'))) {
      moveCard(card.id, 'field');
    } else {
      moveCard(card.id, 'stack');
    }
  }, []);

<<<<<<< HEAD
  const rightClickCard    : any : any = useCallback((card: Card) => {
    // Toggle tap state for mobile long-press or desktop right-click
    setGameState(prev => {
      const newState    : any : any = { ...prev };
      for (const player of newState.players) {
        for (const zone of Object.values(player.zones)) {
          const cardIndex    : any : any = zone.cards.findIndex(c => c.id === card.id);
=======
  const rightClickCard     = useCallback((card: Card) => {
    // Toggle tap state for mobile long-press or desktop right-click
    setGameState(prev => {
      const newState     = { ...prev };
      for (const player of newState.players) {
        for (const zone of Object.values(player.zones)) {
          const cardIndex     = zone.cards.findIndex(c => c.id === card.id);
>>>>>>> f89261d2
          if (cardIndex !== -1) {
            zone.cards[cardIndex] = { 
              ...zone.cards[cardIndex], 
              isTapped: !zone.cards[cardIndex].isTapped 
            };
            break;
          }
        }
      }
      return newState;
    });
  }, []);

<<<<<<< HEAD
  const startDrag    : any : any = useCallback((card: Card, position: { x: number; y: number }) => {
    // Determine valid drop zones based on card type and current zone
    const validDropZones: KonivrverZoneType[]    : any : any = ['field', 'removedFromPlay', 'hand'];
    const cardType    : any : any = card.type || card.lesserType;
=======
  const startDrag     = useCallback((card: Card, position: { x: number; y: number }) => {
    // Determine valid drop zones based on card type and current zone
    const validDropZones: KonivrverZoneType[]     = ['field', 'removedFromPlay', 'hand'];
    const cardType     = card.type || card.lesserType;
>>>>>>> f89261d2
    if (cardType && (cardType.toLowerCase().includes('instant') || cardType.toLowerCase().includes('sorcery'))) {
      validDropZones.push('stack');
    }

<<<<<<< HEAD
    const sourceZone    : any : any = findCardZone(card.id);
=======
    const sourceZone     = findCardZone(card.id);
>>>>>>> f89261d2
    setDragState({
      isDragging: true,
      draggedCard: card,
      dragOffset: position,
      sourceZone: sourceZone as KonivrverZoneType,
      validDropZones
    });
  }, []);

<<<<<<< HEAD
  const endDrag    : any : any = useCallback(() => {
    setDragState(prev => ({ ...prev, isDragging: false, draggedCard: undefined }));
  }, []);

  const findCardZone    : any : any = useCallback((cardId: string): string | undefined => {
=======
  const endDrag     = useCallback(() => {
    setDragState(prev => ({ ...prev, isDragging: false, draggedCard: undefined }));
  }, []);

  const findCardZone     = useCallback((cardId: string): string | undefined => {
>>>>>>> f89261d2
    for (const player of gameState.players) {
      for (const [zoneId, zone] of Object.entries(player.zones)) {
        if (zone.cards.some(c => c.id === cardId)) {
          return zoneId;
        }
      }
    }
    return undefined;
  }, [gameState]);

<<<<<<< HEAD
  const moveCard    : any : any = useCallback((cardId: string, targetZoneId: string, playerIndex: number = 0) => {
    // Type guard to check if targetZoneId is a valid KonivrverZoneType
    const isValidZoneType    : any : any = (zoneId: string): zoneId is KonivrverZoneType => {
      const validZones: KonivrverZoneType[]    : any : any = [
=======
  const moveCard     = useCallback((cardId: string, targetZoneId: string, playerIndex: number = 0) => {
    // Type guard to check if targetZoneId is a valid KonivrverZoneType
    const isValidZoneType     = (zoneId: string): zoneId is KonivrverZoneType => {
      const validZones: KonivrverZoneType[]     = [
>>>>>>> f89261d2
        'field', 'combatRow', 'azothRow', 'hand', 'deck', 'lifeCards', 'flag', 'removedFromPlay', 'stack'
      ];
      return validZones.includes(zoneId as KonivrverZoneType);
    };

    setGameState(prev => {
<<<<<<< HEAD
      const newState    : any : any = { ...prev };
=======
      const newState     = { ...prev };
>>>>>>> f89261d2
      let sourceCard: Card | undefined;

      // Find and remove card from source zone
      for (const player of newState.players) {
        for (const [, zone] of Object.entries(player.zones)) {
<<<<<<< HEAD
          const cardIndex    : any : any = zone.cards.findIndex(c => c.id === cardId);
=======
          const cardIndex     = zone.cards.findIndex(c => c.id === cardId);
>>>>>>> f89261d2
          if (cardIndex !== -1) {
            sourceCard = zone.cards[cardIndex];
            zone.cards.splice(cardIndex, 1);
            break;
          }
        }
        if (sourceCard) break;
      }

      // Add card to target zone
      if (sourceCard && isValidZoneType(targetZoneId) && newState.players[playerIndex].zones[targetZoneId]) {
        // Reset card state when moving
<<<<<<< HEAD
        const resetCard    : any : any = { 
=======
        const resetCard     = { 
>>>>>>> f89261d2
          ...sourceCard, 
          isSelected: false, 
          isTapped: targetZoneId === 'field' ? sourceCard.isTapped : false 
        };
        newState.players[playerIndex].zones[targetZoneId].cards.push(resetCard);
      }

      return newState;
    });

    // Clear drag state
    setDragState(prev => ({ ...prev, isDragging: false, draggedCard: undefined }));
  }, []);

<<<<<<< HEAD
  const handleZoneDrop    : any : any = useCallback((zoneId: string) => {
=======
  const handleZoneDrop     = useCallback((zoneId: string) => {
>>>>>>> f89261d2
    if (dragState.draggedCard) {
      moveCard(dragState.draggedCard.id, zoneId);
    }
  }, [dragState.draggedCard, moveCard]);

<<<<<<< HEAD
  const nextTurn    : any : any = useCallback(() => {
=======
  const nextTurn     = useCallback(() => {
>>>>>>> f89261d2
    setGameState(prev => ({
      ...prev,
      currentPlayer: 1 - prev.currentPlayer,
      turn: prev.currentPlayer === 1 ? prev.turn + 1 : prev.turn,
      phase: 'start' as KonivrverPhase
    }));
  }, []);

<<<<<<< HEAD
  const nextPhase    : any : any = useCallback(() => {
    const phases: KonivrverPhase[]    : any : any = ['preGame', 'start', 'main', 'combat', 'postCombat', 'refresh'];
    const currentIndex    : any : any = phases.indexOf(gameState.phase);
    const nextIndex    : any : any = (currentIndex + 1) % phases.length;
=======
  const nextPhase     = useCallback(() => {
    const phases: KonivrverPhase[]     = ['preGame', 'start', 'main', 'combat', 'postCombat', 'refresh'];
    const currentIndex     = phases.indexOf(gameState.phase);
    const nextIndex     = (currentIndex + 1) % phases.length;
>>>>>>> f89261d2
    
    setGameState(prev => ({
      ...prev,
      phase: phases[nextIndex]
    }));
  }, [gameState.phase]);

  return {
    gameState,
    selectedCards,
    dragState,
    selectCard,
    doubleClickCard,
    rightClickCard,
    startDrag,
    endDrag,
    handleZoneDrop,
    moveCard,
    nextTurn,
    nextPhase
  };
};<|MERGE_RESOLUTION|>--- conflicted
+++ resolved
@@ -3,11 +3,7 @@
 
 // TODO: Load actual card data from the card database instead of demo cards
 
-<<<<<<< HEAD
-const createInitialZones    : any : any = (): Record<string, GameZone> => ({
-=======
 const createInitialZones     = (): Record<string, GameZone> => ({
->>>>>>> f89261d2
   hand: {
     id: 'hand',
     name: 'Hand',
@@ -58,11 +54,7 @@
   }
 });
 
-<<<<<<< HEAD
-const createInitialPlayer    : any : any = (id: string, name: string): PlayerState => ({
-=======
 const createInitialPlayer     = (id: string, name: string): PlayerState => ({
->>>>>>> f89261d2
   id,
   name,
   azothPool: { fire: 0, water: 0, earth: 0, air: 0, light: 0, dark: 0, neutral: 0 },
@@ -72,13 +64,8 @@
   manaPool: { white: 0, blue: 0, black: 0, red: 0, green: 0, colorless: 0 }
 });
 
-<<<<<<< HEAD
-export const useGameState    : any : any = () => {
-  const [gameState, setGameState]    : any : any = useState<GameState>({
-=======
 export const useGameState     = () => {
   const [gameState, setGameState]     = useState<GameState>({
->>>>>>> f89261d2
     players: [
       createInitialPlayer('player1', 'You'),
       createInitialPlayer('player2', 'Opponent')
@@ -99,27 +86,13 @@
     }
   });
 
-<<<<<<< HEAD
-  const [selectedCards, setSelectedCards]    : any : any = useState<Card[]>([]);
-  const [dragState, setDragState]    : any : any = useState<DragState>({
-=======
   const [selectedCards, setSelectedCards]     = useState<Card[]>([]);
   const [dragState, setDragState]     = useState<DragState>({
->>>>>>> f89261d2
     isDragging: false,
     dragOffset: { x: 0, y: 0 },
     validDropZones: []
   });
 
-<<<<<<< HEAD
-  const selectCard    : any : any = useCallback((card: Card) => {
-    setGameState(prev => {
-      const newState    : any : any = { ...prev };
-      // Find and update the card's selection state
-      for (const player of newState.players) {
-        for (const zone of Object.values(player.zones)) {
-          const cardIndex    : any : any = zone.cards.findIndex(c => c.id === card.id);
-=======
   const selectCard     = useCallback((card: Card) => {
     setGameState(prev => {
       const newState     = { ...prev };
@@ -127,7 +100,6 @@
       for (const player of newState.players) {
         for (const zone of Object.values(player.zones)) {
           const cardIndex     = zone.cards.findIndex(c => c.id === card.id);
->>>>>>> f89261d2
           if (cardIndex !== -1) {
             zone.cards[cardIndex] = { 
               ...zone.cards[cardIndex], 
@@ -147,15 +119,9 @@
     });
   }, []);
 
-<<<<<<< HEAD
-  const doubleClickCard    : any : any = useCallback((card: Card) => {
-    // Auto-play logic: move to appropriate zone
-    const cardType    : any : any = card.type || card.lesserType;
-=======
   const doubleClickCard     = useCallback((card: Card) => {
     // Auto-play logic: move to appropriate zone
     const cardType     = card.type || card.lesserType;
->>>>>>> f89261d2
     if (cardType && cardType.toLowerCase().includes('land')) {
       moveCard(card.id, 'field');
     } else if (cardType && (cardType.toLowerCase().includes('creature') || cardType.toLowerCase().includes('familiar'))) {
@@ -165,15 +131,6 @@
     }
   }, []);
 
-<<<<<<< HEAD
-  const rightClickCard    : any : any = useCallback((card: Card) => {
-    // Toggle tap state for mobile long-press or desktop right-click
-    setGameState(prev => {
-      const newState    : any : any = { ...prev };
-      for (const player of newState.players) {
-        for (const zone of Object.values(player.zones)) {
-          const cardIndex    : any : any = zone.cards.findIndex(c => c.id === card.id);
-=======
   const rightClickCard     = useCallback((card: Card) => {
     // Toggle tap state for mobile long-press or desktop right-click
     setGameState(prev => {
@@ -181,7 +138,6 @@
       for (const player of newState.players) {
         for (const zone of Object.values(player.zones)) {
           const cardIndex     = zone.cards.findIndex(c => c.id === card.id);
->>>>>>> f89261d2
           if (cardIndex !== -1) {
             zone.cards[cardIndex] = { 
               ...zone.cards[cardIndex], 
@@ -195,26 +151,15 @@
     });
   }, []);
 
-<<<<<<< HEAD
-  const startDrag    : any : any = useCallback((card: Card, position: { x: number; y: number }) => {
-    // Determine valid drop zones based on card type and current zone
-    const validDropZones: KonivrverZoneType[]    : any : any = ['field', 'removedFromPlay', 'hand'];
-    const cardType    : any : any = card.type || card.lesserType;
-=======
   const startDrag     = useCallback((card: Card, position: { x: number; y: number }) => {
     // Determine valid drop zones based on card type and current zone
     const validDropZones: KonivrverZoneType[]     = ['field', 'removedFromPlay', 'hand'];
     const cardType     = card.type || card.lesserType;
->>>>>>> f89261d2
     if (cardType && (cardType.toLowerCase().includes('instant') || cardType.toLowerCase().includes('sorcery'))) {
       validDropZones.push('stack');
     }
 
-<<<<<<< HEAD
-    const sourceZone    : any : any = findCardZone(card.id);
-=======
     const sourceZone     = findCardZone(card.id);
->>>>>>> f89261d2
     setDragState({
       isDragging: true,
       draggedCard: card,
@@ -224,19 +169,11 @@
     });
   }, []);
 
-<<<<<<< HEAD
-  const endDrag    : any : any = useCallback(() => {
-    setDragState(prev => ({ ...prev, isDragging: false, draggedCard: undefined }));
-  }, []);
-
-  const findCardZone    : any : any = useCallback((cardId: string): string | undefined => {
-=======
   const endDrag     = useCallback(() => {
     setDragState(prev => ({ ...prev, isDragging: false, draggedCard: undefined }));
   }, []);
 
   const findCardZone     = useCallback((cardId: string): string | undefined => {
->>>>>>> f89261d2
     for (const player of gameState.players) {
       for (const [zoneId, zone] of Object.entries(player.zones)) {
         if (zone.cards.some(c => c.id === cardId)) {
@@ -247,38 +184,23 @@
     return undefined;
   }, [gameState]);
 
-<<<<<<< HEAD
-  const moveCard    : any : any = useCallback((cardId: string, targetZoneId: string, playerIndex: number = 0) => {
-    // Type guard to check if targetZoneId is a valid KonivrverZoneType
-    const isValidZoneType    : any : any = (zoneId: string): zoneId is KonivrverZoneType => {
-      const validZones: KonivrverZoneType[]    : any : any = [
-=======
   const moveCard     = useCallback((cardId: string, targetZoneId: string, playerIndex: number = 0) => {
     // Type guard to check if targetZoneId is a valid KonivrverZoneType
     const isValidZoneType     = (zoneId: string): zoneId is KonivrverZoneType => {
       const validZones: KonivrverZoneType[]     = [
->>>>>>> f89261d2
         'field', 'combatRow', 'azothRow', 'hand', 'deck', 'lifeCards', 'flag', 'removedFromPlay', 'stack'
       ];
       return validZones.includes(zoneId as KonivrverZoneType);
     };
 
     setGameState(prev => {
-<<<<<<< HEAD
-      const newState    : any : any = { ...prev };
-=======
       const newState     = { ...prev };
->>>>>>> f89261d2
       let sourceCard: Card | undefined;
 
       // Find and remove card from source zone
       for (const player of newState.players) {
         for (const [, zone] of Object.entries(player.zones)) {
-<<<<<<< HEAD
-          const cardIndex    : any : any = zone.cards.findIndex(c => c.id === cardId);
-=======
           const cardIndex     = zone.cards.findIndex(c => c.id === cardId);
->>>>>>> f89261d2
           if (cardIndex !== -1) {
             sourceCard = zone.cards[cardIndex];
             zone.cards.splice(cardIndex, 1);
@@ -291,11 +213,7 @@
       // Add card to target zone
       if (sourceCard && isValidZoneType(targetZoneId) && newState.players[playerIndex].zones[targetZoneId]) {
         // Reset card state when moving
-<<<<<<< HEAD
-        const resetCard    : any : any = { 
-=======
         const resetCard     = { 
->>>>>>> f89261d2
           ...sourceCard, 
           isSelected: false, 
           isTapped: targetZoneId === 'field' ? sourceCard.isTapped : false 
@@ -310,21 +228,13 @@
     setDragState(prev => ({ ...prev, isDragging: false, draggedCard: undefined }));
   }, []);
 
-<<<<<<< HEAD
-  const handleZoneDrop    : any : any = useCallback((zoneId: string) => {
-=======
   const handleZoneDrop     = useCallback((zoneId: string) => {
->>>>>>> f89261d2
     if (dragState.draggedCard) {
       moveCard(dragState.draggedCard.id, zoneId);
     }
   }, [dragState.draggedCard, moveCard]);
 
-<<<<<<< HEAD
-  const nextTurn    : any : any = useCallback(() => {
-=======
   const nextTurn     = useCallback(() => {
->>>>>>> f89261d2
     setGameState(prev => ({
       ...prev,
       currentPlayer: 1 - prev.currentPlayer,
@@ -333,17 +243,10 @@
     }));
   }, []);
 
-<<<<<<< HEAD
-  const nextPhase    : any : any = useCallback(() => {
-    const phases: KonivrverPhase[]    : any : any = ['preGame', 'start', 'main', 'combat', 'postCombat', 'refresh'];
-    const currentIndex    : any : any = phases.indexOf(gameState.phase);
-    const nextIndex    : any : any = (currentIndex + 1) % phases.length;
-=======
   const nextPhase     = useCallback(() => {
     const phases: KonivrverPhase[]     = ['preGame', 'start', 'main', 'combat', 'postCombat', 'refresh'];
     const currentIndex     = phases.indexOf(gameState.phase);
     const nextIndex     = (currentIndex + 1) % phases.length;
->>>>>>> f89261d2
     
     setGameState(prev => ({
       ...prev,
