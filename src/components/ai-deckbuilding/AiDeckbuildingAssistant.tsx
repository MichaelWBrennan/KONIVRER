--- conflicted
+++ resolved
@@ -5,16 +5,6 @@
   onDeckBuilt?: (cards: Card[]) => void;
 }
 
-<<<<<<< HEAD
-export const AiDeckbuildingAssistant: React.FC<AiDeckbuildingAssistantProps>   : any : any = ({ 
-  onDeckBuilt 
-}) => {
-  const [suggestions, setSuggestions]    : any : any = useState<Card[]>([]);
-  const [loading, setLoading]    : any : any = useState(false);
-
-  // Mock function to simulate AI deckbuilding
-  const generateSuggestions    : any : any = async () => {
-=======
 export const AiDeckbuildingAssistant: React.FC<AiDeckbuildingAssistantProps>    = ({ 
   onDeckBuilt 
 }) => {
@@ -23,7 +13,6 @@
 
   // Mock function to simulate AI deckbuilding
   const generateSuggestions     = async () => {
->>>>>>> f89261d2
     setLoading(true);
     // Simulate API call
     setTimeout(() => {
@@ -33,11 +22,7 @@
   };
 
   // Type-safe filter function 
-<<<<<<< HEAD
-  const filterCompatibleCards    : any : any = (cards: Card[]) => {
-=======
   const filterCompatibleCards     = (cards: Card[]) => {
->>>>>>> f89261d2
     return cards.filter((c: Card) => c.type && ((c.manaCost ?? c.azothCost ?? 0) <= 10));
   };
 
@@ -94,11 +79,7 @@
         <div className="deck-actions">
           <button 
             onClick={() => {
-<<<<<<< HEAD
-              const filteredCards    : any : any = filterCompatibleCards(suggestions);
-=======
               const filteredCards     = filterCompatibleCards(suggestions);
->>>>>>> f89261d2
               onDeckBuilt?.(filteredCards);
             }}
             className="btn-success"
