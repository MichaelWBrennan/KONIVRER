--- conflicted
+++ resolved
@@ -1,40 +1,21 @@
 import { style } from "@vanilla-extract/css";
 
-<<<<<<< HEAD
-export const cardItem: any : any = style({ cursor: "default" });
-export const previewRow: any : any = style({
-=======
 export const cardItem = style({ cursor: "default" });
 export const previewRow = style({
->>>>>>> f89261d2
   display: "flex",
   height: 200,
   overflow: "hidden",
 });
-<<<<<<< HEAD
-export const previewImg: any : any = style({ display: "block" });
-export const desc: any : any = style({ marginTop: "0.5rem", fontSize: "0.8rem" });
-export const meta: any : any = style({
-=======
 export const previewImg = style({ display: "block" });
 export const desc = style({ marginTop: "0.5rem", fontSize: "0.8rem" });
 export const meta = style({
->>>>>>> f89261d2
   marginTop: "0.5rem",
   fontSize: "0.7rem",
   color: "var(--text-secondary)",
 });
-<<<<<<< HEAD
-export const actions: any : any = style({
-=======
 export const actions = style({
->>>>>>> f89261d2
   marginTop: "1rem",
   display: "flex",
   gap: "0.5rem",
 });
-<<<<<<< HEAD
-export const actionBtn: any : any = style({ flex: 1 });
-=======
-export const actionBtn = style({ flex: 1 });
->>>>>>> f89261d2
+export const actionBtn = style({ flex: 1 });