--- conflicted
+++ resolved
@@ -16,26 +16,11 @@
   onSearch?: (query: string) => void;
 }
 
-<<<<<<< HEAD
-export const BubbleMenu: React.FC<BubbleMenuProps>   : any : any = ({ 
-=======
 export const BubbleMenu: React.FC<BubbleMenuProps>    = ({ 
->>>>>>> f89261d2
   currentPage, 
   onPageChange, 
   onSearch 
 }) => {
-<<<<<<< HEAD
-  const [isMenuOpen, setIsMenuOpen]    : any : any = useState(false);
-  const [isAccessibilityOpen, setIsAccessibilityOpen]    : any : any = useState(false);
-  const [isSearchOpen, setIsSearchOpen]    : any : any = useState(false);
-  const [isLoginOpen, setIsLoginOpen]    : any : any = useState(false);
-  const [isLoginModalOpen, setIsLoginModalOpen]    : any : any = useState(false);
-  const [searchQuery, setSearchQuery]    : any : any = useState('');
-  const [fontSize, setFontSize]    : any : any = useState('medium');
-  const [contrastMode, setContrastMode]    : any : any = useState('normal');
-  const device    : any : any = detectDevice();
-=======
   const [isMenuOpen, setIsMenuOpen]     = useState(false);
   const [isAccessibilityOpen, setIsAccessibilityOpen]     = useState(false);
   const [isSearchOpen, setIsSearchOpen]     = useState(false);
@@ -45,7 +30,6 @@
   const [fontSize, setFontSize]     = useState('medium');
   const [contrastMode, setContrastMode]     = useState('normal');
   const device     = detectDevice();
->>>>>>> f89261d2
   const { 
     isAuthenticated, 
     user, 
@@ -57,13 +41,8 @@
 
   // Load accessibility preferences from localStorage
   useEffect(() => {
-<<<<<<< HEAD
-    const savedFontSize    : any : any = localStorage.getItem('fontSize') || 'medium';
-    const savedContrast    : any : any = localStorage.getItem('contrastMode') || 'normal';
-=======
     const savedFontSize     = localStorage.getItem('fontSize') || 'medium';
     const savedContrast     = localStorage.getItem('contrastMode') || 'normal';
->>>>>>> f89261d2
     
     // Clean up old dyslexicFont setting since it's no longer needed
     localStorage.removeItem('dyslexicFont');
@@ -77,11 +56,7 @@
     // OpenDyslexic font is now always applied via CSS
   }, []);
 
-<<<<<<< HEAD
-  const handleAccessibilityChange    : any : any = (setting: string, value: string | boolean) => {
-=======
   const handleAccessibilityChange     = (setting: string, value: string | boolean) => {
->>>>>>> f89261d2
     switch (setting) {
       case 'fontSize':
         setFontSize(value as string);
@@ -96,11 +71,7 @@
     }
   };
 
-<<<<<<< HEAD
-  const handleSearch    : any : any = (e: React.FormEvent) => {
-=======
   const handleSearch     = (e: React.FormEvent) => {
->>>>>>> f89261d2
     e.preventDefault();
     if (onSearch && searchQuery.trim()) {
       onSearch(searchQuery.trim());
@@ -109,11 +80,7 @@
     }
   };
 
-<<<<<<< HEAD
-  const getSearchPlaceholder    : any : any = () => {
-=======
   const getSearchPlaceholder     = () => {
->>>>>>> f89261d2
     switch (currentPage) {
       case 'cards':
         return 'Search cards...';
@@ -131,22 +98,14 @@
   };
 
   // Helper function to close all panels except the specified one
-<<<<<<< HEAD
-  const closeOtherPanels    : any : any = (keepOpen: string) => {
-=======
   const closeOtherPanels     = (keepOpen: string) => {
->>>>>>> f89261d2
     if (keepOpen !== 'accessibility') setIsAccessibilityOpen(false);
     if (keepOpen !== 'search') setIsSearchOpen(false);
     if (keepOpen !== 'login') setIsLoginOpen(false);
     if (keepOpen !== 'menu') setIsMenuOpen(false);
   };
 
-<<<<<<< HEAD
-  const menuItems    : any : any = [
-=======
   const menuItems     = [
->>>>>>> f89261d2
     // Only show Home when not on home page
     ...(currentPage !== 'home' ? [{ id: 'home' as const, label: 'Home' }] : []),
     { id: 'cards' as const, label: 'Card Search' },
