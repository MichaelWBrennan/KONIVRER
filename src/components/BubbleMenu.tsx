import React, { useState, useEffect } from 'react';
import { detectDevice } from '../utils/deviceDetection';
import { LoginModal } from './LoginModal';
import { useAuth } from '../hooks/useAuth';
import { 
  AccessibilityIcon, 
  SearchIcon, 
  ProfileIcon, 
  MenuIcon
} from './EsotericIcons';
import './BubbleMenu.css';

interface BubbleMenuProps {
  currentPage: string;
  onPageChange: (page: 'home' | 'simulator' | 'cards' | 'decks' | 'deckbuilder' | 'analytics' | 'events' | 'my-decks' | 'rules' | 'judge') => void;
  onSearch?: (query: string) => void;
}

export const BubbleMenu: React.FC<BubbleMenuProps> = ({ 
  currentPage, 
  onPageChange, 
  onSearch 
}) => {
  const [isMenuOpen, setIsMenuOpen] = useState(false);
  const [isAccessibilityOpen, setIsAccessibilityOpen] = useState(false);
  const [isSearchOpen, setIsSearchOpen] = useState(false);
  const [isLoginOpen, setIsLoginOpen] = useState(false);
  const [isLoginModalOpen, setIsLoginModalOpen] = useState(false);
  const [searchQuery, setSearchQuery] = useState('');
  const [fontSize, setFontSize] = useState('medium');
  const [contrastMode, setContrastMode] = useState('normal');
  const device = detectDevice();
  const { 
    isAuthenticated, 
    user, 
    canAccessJudgePortal, 
    logout, 
    isJudge,
    getJudgeLevel 
  } = useAuth();

  // Load accessibility preferences from localStorage
  useEffect(() => {
    const savedFontSize = localStorage.getItem('fontSize') || 'medium';
    const savedContrast = localStorage.getItem('contrastMode') || 'normal';
    
    // Clean up old dyslexicFont setting since it's no longer needed
    localStorage.removeItem('dyslexicFont');
    
    setFontSize(savedFontSize);
    setContrastMode(savedContrast);
    
    // Apply settings to document
    document.documentElement.setAttribute('data-font-size', savedFontSize);
    document.documentElement.setAttribute('data-contrast', savedContrast);
    // OpenDyslexic font is now always applied via CSS
  }, []);

  const handleAccessibilityChange = (setting: string, value: string | boolean) => {
    switch (setting) {
      case 'fontSize':
        setFontSize(value as string);
        localStorage.setItem('fontSize', value as string);
        document.documentElement.setAttribute('data-font-size', value as string);
        break;
      case 'contrast':
        setContrastMode(value as string);
        localStorage.setItem('contrastMode', value as string);
        document.documentElement.setAttribute('data-contrast', value as string);
        break;
    }
  };

  const handleSearch = (e: React.FormEvent) => {
    e.preventDefault();
    if (onSearch && searchQuery.trim()) {
      onSearch(searchQuery.trim());
      setSearchQuery('');
      setIsSearchOpen(false);
    }
  };

  const getSearchPlaceholder = () => {
    switch (currentPage) {
      case 'cards':
        return 'Search cards...';
      case 'decks':
        return 'Search decks...';
      case 'my-decks':
        return 'Search my decks...';
      case 'tournaments':
        return 'Search tournaments...';
      case 'companion':
        return 'Search events...';
      default:
        return 'Search...';
    }
  };

  const menuItems = [
    // Only show Home when not on home page
    ...(currentPage !== 'home' ? [{ id: 'home' as const, label: 'Home' }] : []),
    { id: 'cards' as const, label: 'Card Search' },
    { id: 'decks' as const, label: 'Deck Search' },
    // Only show My Decks when logged in
    ...(isAuthenticated ? [{ id: 'my-decks' as const, label: 'My Decks' }] : []),
    { id: 'simulator' as const, label: 'Simulator' },
    { id: 'rules' as const, label: 'Rules' },
<<<<<<< HEAD
    { id: 'judge' as const, label: 'Judge Portal' },
    { id: 'events' as const, label: 'Events' }
=======
    // Only show Judge Portal to authenticated judges and admins
    ...(canAccessJudgePortal() ? [{ id: 'judge' as const, label: 'Judge Portal' }] : []),
    { id: 'events' as const, label: 'Events' },
    { id: 'ocr' as const, label: 'OCR Manager' }
>>>>>>> 554ae0f1
    // Combined tournaments and companion functionality into unified Events
  ];

  return (
    <div className={`bubble-menu ${device.isMobile ? 'mobile' : 'desktop'}`}>
      {/* Accessibility Settings Bubble */}
      <div className="bubble-container accessibility-bubble">
        <button
          className="bubble-btn accessibility-btn"
          onClick={() => setIsAccessibilityOpen(!isAccessibilityOpen)}
          aria-label="Accessibility Settings"
          aria-expanded={isAccessibilityOpen}
        >
          <AccessibilityIcon size={20} />
        </button>
        
        {isAccessibilityOpen && (
          <div className="bubble-panel accessibility-panel">
            <button
              className="panel-close-btn"
              onClick={() => setIsAccessibilityOpen(false)}
              aria-label="Close accessibility settings"
            >
              ✕
            </button>
            <h3>Accessibility Settings</h3>
            
            <div className="setting-group">
              <label htmlFor="font-size">Font Size:</label>
              <select
                id="font-size"
                value={fontSize}
                onChange={(e) => handleAccessibilityChange('fontSize', e.target.value)}
              >
                <option value="small">Small</option>
                <option value="medium">Medium</option>
                <option value="large">Large</option>
                <option value="extra-large">Extra Large</option>
              </select>
            </div>
            
            <div className="setting-group">
              <label htmlFor="contrast">Contrast:</label>
              <select
                id="contrast"
                value={contrastMode}
                onChange={(e) => handleAccessibilityChange('contrast', e.target.value)}
              >
                <option value="normal">Normal</option>
                <option value="high">High Contrast</option>
                <option value="dark">Dark Mode</option>
              </select>
            </div>
          </div>
        )}
      </div>

      {/* Search Bubble */}
      <div className="bubble-container search-bubble">
        <button
          className="bubble-btn search-btn"
          onClick={() => setIsSearchOpen(!isSearchOpen)}
          aria-label="Search"
          aria-expanded={isSearchOpen}
        >
          <SearchIcon size={20} />
        </button>
        
        {isSearchOpen && (
          <div className="bubble-panel search-panel">
            <button
              className="panel-close-btn"
              onClick={() => setIsSearchOpen(false)}
              aria-label="Close search"
            >
              ✕
            </button>
            <form onSubmit={handleSearch}>
              <input
                type="text"
                placeholder={getSearchPlaceholder()}
                value={searchQuery}
                onChange={(e) => setSearchQuery(e.target.value)}
                className="search-input"
                autoFocus
              />
              <button type="submit" className="search-submit-btn">Search</button>
            </form>
          </div>
        )}
      </div>

      {/* Login/Profile Bubble */}
      <div className="bubble-container login-bubble">
        <button
          className="bubble-btn login-btn"
          onClick={() => setIsLoginOpen(!isLoginOpen)}
          aria-label="User Profile"
          aria-expanded={isLoginOpen}
        >
          <ProfileIcon size={20} />
        </button>
        
        {isLoginOpen && (
          <div className="bubble-panel login-panel">
            <button
              className="panel-close-btn"
              onClick={() => setIsLoginOpen(false)}
              aria-label="Close login panel"
            >
              ✕
            </button>
            <div className="user-profile">
              <div className="user-avatar-large">
                <ProfileIcon size={32} />
              </div>
              {isAuthenticated ? (
                <>
                  <h3>{user?.displayName || user?.username || 'User'}</h3>
                  <p>
                    {isJudge() ? `Judge Level ${getJudgeLevel()}` : 'Player'} • 
                    Level {user?.eloRating ? Math.floor(user.eloRating / 100) : 1}
                  </p>
                  <p style={{ fontSize: '0.8em', color: '#666' }}>
                    {user?.rankTier || 'Bronze'} Tier
                  </p>
                  <div className="user-actions">
                    <button 
                      className="btn btn-small btn-secondary"
                      onClick={async () => {
                        await logout();
                        setIsLoginOpen(false);
                      }}
                    >
                      Logout
                    </button>
                    <button className="btn btn-small btn-secondary">Settings</button>
                  </div>
                </>
              ) : (
                <>
                  <h3>Not Logged In</h3>
                  <p>Sign in to access all features</p>
                  <div className="user-actions">
                    <button 
                      className="btn btn-small"
                      onClick={() => {
                        setIsLoginModalOpen(true);
                        setIsLoginOpen(false);
                      }}
                    >
                      Login
                    </button>
                    <button className="btn btn-small btn-secondary">Settings</button>
                  </div>
                </>
              )}
            </div>
          </div>
        )}
      </div>

      {/* Burger Menu Bubble */}
      <div className="bubble-container menu-bubble">
        <button
          className="bubble-btn menu-btn"
          onClick={() => setIsMenuOpen(!isMenuOpen)}
          aria-label="Main Menu"
          aria-expanded={isMenuOpen}
        >
          <MenuIcon size={20} />
        </button>
        
        {isMenuOpen && (
          <div className="bubble-panel menu-panel">
            <button
              className="panel-close-btn"
              onClick={() => setIsMenuOpen(false)}
              aria-label="Close menu"
            >
              ✕
            </button>
            <nav className="menu-nav">
              {menuItems.map((item) => (
                <button
                  key={item.id}
                  className={`menu-item ${currentPage === item.id ? 'active' : ''}`}
                  onClick={() => {
                    onPageChange(item.id);
                    setIsMenuOpen(false);
                  }}
                >
                  <span className="menu-label">{item.label}</span>
                </button>
              ))}
            </nav>
          </div>
        )}
      </div>

      {/* Login Modal */}
      <LoginModal 
        isOpen={isLoginModalOpen} 
        onClose={() => setIsLoginModalOpen(false)} 
      />
    </div>
  );
};<|MERGE_RESOLUTION|>--- conflicted
+++ resolved
@@ -106,15 +106,9 @@
     ...(isAuthenticated ? [{ id: 'my-decks' as const, label: 'My Decks' }] : []),
     { id: 'simulator' as const, label: 'Simulator' },
     { id: 'rules' as const, label: 'Rules' },
-<<<<<<< HEAD
-    { id: 'judge' as const, label: 'Judge Portal' },
-    { id: 'events' as const, label: 'Events' }
-=======
     // Only show Judge Portal to authenticated judges and admins
     ...(canAccessJudgePortal() ? [{ id: 'judge' as const, label: 'Judge Portal' }] : []),
-    { id: 'events' as const, label: 'Events' },
-    { id: 'ocr' as const, label: 'OCR Manager' }
->>>>>>> 554ae0f1
+    { id: 'events' as const, label: 'Events' }
     // Combined tournaments and companion functionality into unified Events
   ];
 
