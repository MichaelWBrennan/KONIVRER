import {
  Home,
  Database,
  BookOpen,
  User,
  Users,
  Search,
  Menu,
  X,
  Trophy,
  Shield,
  LogIn,
  LogOut,
  Settings,
  Layers,
  Sparkles,
  Palette,
  Play,
  Bot,
  ChevronDown,
  MapPin,
  Crown,
  Package,
  Scale,
  Award,
  FileText,
  Globe,
  BarChart3,
  DollarSign,
  TrendingUp,
  Target,
  Calculator,
  Eye,
  Zap,
  Link as LinkIcon,
  AlertTriangle,
  Activity,
} from 'lucide-react';
import { useState, useEffect } from 'react';
import { Link, useLocation } from 'react-router-dom';
import { useAuth } from '../contexts/AuthContext';
import ModernAuthModal from './ModernAuthModal';

import { analytics } from '../utils/analytics';

const Layout = ({ children }) => {
  const location = useLocation();
  const { user, logout, isAuthenticated, loading } = useAuth();
  const [isMobileMenuOpen, setIsMobileMenuOpen] = useState(false);
  const [searchTerm, setSearchTerm] = useState('');
  const [showAuthModal, setShowAuthModal] = useState(false);
  const [showUserDropdown, setShowUserDropdown] = useState(false);

  // Helper functions for role-based access
  const hasJudgeAccess = () => {
    return (
      isAuthenticated && user?.roles?.includes('judge') && user?.judgeLevel >= 1
    );
  };

  const hasOrganizerAccess = () => {
    return (
      isAuthenticated &&
      user?.roles?.includes('organizer') &&
      user?.organizerLevel >= 1
    );
  };

  const isOnHomePage = () => {
    return location.pathname === '/';
  };

  // Simplified flat navigation structure
  const getNavigation = () => {
    const baseNavigation = [];

    // Home - only show when not on home page
    if (!isOnHomePage()) {
      baseNavigation.push({ name: 'Home', href: '/', icon: Home });
    }

    // Game Platform - unified cards, decks, market, and tools system
    baseNavigation.push({
      name: 'Game Platform',
      href: '/hub',
      icon: Database,
    });

    // Tournaments - competitive play with live brackets, results, and replays
    baseNavigation.push({
      name: 'Tournaments',
      href: '/tournaments',
      icon: Trophy,
    });

<<<<<<< HEAD


=======
>>>>>>> d6d1588a
    // Judge Center - only for judges
    if (hasJudgeAccess()) {
      baseNavigation.push({
        name: 'Judge Center',
        href: '/judge-center',
        icon: Shield,
      });
    }

    return baseNavigation;
  };

  const navigation = getNavigation();

  // Track page views when location changes
  useEffect(() => {
    const pageName =
      location.pathname === '/' ? 'home' : location.pathname.slice(1);
    analytics.pageView(pageName, {
      path: location.pathname,
      search: location.search,
    });
  }, [location]);

  // Handle navigation clicks
  const handleNavClick = (itemName, href) => {
    analytics.navigationClick(href, location.pathname);
    if (isMobileMenuOpen) {
      setIsMobileMenuOpen(false);
    }
  };

  // Handle search
  const handleSearch = e => {
    if (e.key === 'Enter' && searchTerm.trim()) {
      analytics.cardSearch(searchTerm.trim());
      // Navigate to unified hub with search
      window.location.href = `/hub?section=explore&tab=cards&search=${encodeURIComponent(searchTerm.trim())}`;
    }
  };

  // Handle mobile menu toggle
  const handleMobileMenuToggle = () => {
    const newState = !isMobileMenuOpen;
    setIsMobileMenuOpen(newState);
    analytics.buttonClick('mobile_menu', newState ? 'open' : 'close');
  };

  const isActive = item => {
    const path = item.href;

    // Exact match for home
    if (path === '/' && location.pathname === '/') return true;

    // For grouped navigation items, check if current path matches the group's functionality
    if (
      item.name === 'Game Hub' &&
      (location.pathname.startsWith('/hub') ||
        location.pathname.startsWith('/game-hub') ||
        location.pathname.startsWith('/cards') ||
        location.pathname.startsWith('/card-database') ||
        location.pathname.startsWith('/decklists') ||
        location.pathname.startsWith('/deckbuilder') ||
        location.pathname.startsWith('/deck-discovery') ||
        location.pathname.startsWith('/market') ||
        location.pathname.startsWith('/prices') ||
        location.pathname.startsWith('/metagame') ||
        location.pathname.startsWith('/budget') ||
        location.pathname.startsWith('/pricing') ||
        location.pathname.startsWith('/spoilers') ||
        location.pathname.startsWith('/synergy') ||
        location.pathname.startsWith('/collection') ||
        location.pathname.startsWith('/portfolio'))
    )
      return true;
    if (
      item.name === 'Tournaments' &&
      (location.pathname.startsWith('/tournaments') ||
        location.pathname.startsWith('/events') ||
        location.pathname.startsWith('/leaderboards') ||
        location.pathname.startsWith('/analytics'))
    )
      return true;
<<<<<<< HEAD

=======
>>>>>>> d6d1588a

    // Check main path for other items
    if (path !== '/' && location.pathname.startsWith(path.split('?')[0]))
      return true;

    return false;
  };

  return (
    <div className="min-h-screen bg-primary">
      {/* Header */}
      <header className="bg-secondary border-b border-color sticky top-0 z-50">
        <div className="container">
          <div className="flex items-center justify-between py-4">
            {/* Logo */}
            <Link
              to="/"
              className="flex items-center gap-3 transition-all duration-200 hover:scale-105"
              onClick={() => analytics.navigationClick('/', location.pathname)}
            >
              <div className="w-10 h-10 bg-gradient-to-br from-accent-primary to-accent-secondary rounded-xl flex items-center justify-center shadow-lg">
                <span className="text-white font-bold text-xl">K</span>
              </div>
              <span className="text-2xl font-bold text-primary bg-gradient-to-r from-accent-primary to-accent-secondary bg-clip-text text-transparent">
                KONIVRER
              </span>
            </Link>

            {/* Desktop Navigation */}
            <nav className="hidden md:flex items-center gap-2">
              {navigation.map(item => {
                const Icon = item.icon;
                const isItemActive = isActive(item);

                return (
                  <Link
                    key={item.name}
                    to={item.href}
                    className={`group flex items-center gap-2 px-4 py-2 rounded-xl text-sm font-medium transition-all duration-200 ${
                      isItemActive
                        ? 'bg-gradient-to-r from-accent-primary to-accent-secondary text-white shadow-lg shadow-accent-primary/25'
                        : 'text-secondary hover:text-primary hover:bg-tertiary hover:shadow-md hover:scale-105'
                    }`}
                    onClick={() => handleNavClick(item.name, item.href)}
                  >
                    <Icon
                      size={16}
                      className="transition-transform duration-200 group-hover:scale-110"
                    />
                    {item.name}
                  </Link>
                );
              })}
            </nav>

            {/* Search Bar & User Menu */}
            <div className="hidden lg:flex items-center gap-4">
              <div className="relative">
                <Search
                  className="absolute left-3 top-1/2 transform -translate-y-1/2 text-muted"
                  size={16}
                />
                <input
                  type="text"
                  placeholder="Search cards..."
                  className="input pl-10 w-64 bg-tertiary border-secondary focus:border-accent-primary focus:shadow-lg focus:shadow-accent-primary/25 transition-all duration-200"
                  value={searchTerm}
                  onChange={e => setSearchTerm(e.target.value)}
                  onKeyDown={handleSearch}
                />
              </div>

              {/* User Authentication */}
              {isAuthenticated ? (
                <div className="relative">
                  <button
                    onClick={() => setShowUserDropdown(!showUserDropdown)}
                    className="flex items-center gap-2 btn btn-ghost"
                  >
                    <img
                      src={user.avatar}
                      alt={user.displayName}
                      className="w-6 h-6 rounded-full bg-tertiary"
                    />
                    <span className="hidden xl:block">{user.displayName}</span>
                    <ChevronDown size={14} />
                  </button>

                  {showUserDropdown && (
                    <div className="absolute right-0 mt-2 w-48 bg-card border border-color rounded-lg shadow-lg z-50">
                      <div className="p-3 border-b border-color">
                        <p className="font-medium">{user.displayName}</p>
                        <p className="text-sm text-secondary">
                          @{user.username}
                        </p>
                      </div>
                      <div className="py-2">
                        <Link
                          to="/profile"
                          className="flex items-center gap-2 px-3 py-2 text-sm hover:bg-hover"
                          onClick={() => setShowUserDropdown(false)}
                        >
                          <User size={16} />
                          Profile
                        </Link>
                        <Link
                          to="/hub?section=manage&tab=mydecks"
                          className="flex items-center gap-2 px-3 py-2 text-sm hover:bg-hover"
                          onClick={() => setShowUserDropdown(false)}
                        >
                          <BookOpen size={16} />
                          My Decks
                        </Link>
                        <Link
                          to="/battle-pass"
                          className="flex items-center gap-2 px-3 py-2 text-sm hover:bg-hover"
                          onClick={() => setShowUserDropdown(false)}
                        >
                          <Sparkles size={16} />
                          Battle Pass
                        </Link>
                        <Link
                          to="/card-maker"
                          className="flex items-center gap-2 px-3 py-2 text-sm hover:bg-hover"
                          onClick={() => setShowUserDropdown(false)}
                        >
                          <Palette size={16} />
                          Card Maker
                        </Link>
                        <Link
                          to="/replays"
                          className="flex items-center gap-2 px-3 py-2 text-sm hover:bg-hover"
                          onClick={() => setShowUserDropdown(false)}
                        >
                          <Play size={16} />
                          Replays
                        </Link>
                        {hasJudgeAccess() && (
                          <Link
                            to="/judge-center"
                            className="flex items-center gap-2 px-3 py-2 text-sm hover:bg-hover"
                            onClick={() => setShowUserDropdown(false)}
                          >
                            <Shield size={16} />
                            Judge Center
                          </Link>
                        )}
                        {hasOrganizerAccess() && (
                          <Link
                            to="/tournament-manager"
                            className="flex items-center gap-2 px-3 py-2 text-sm hover:bg-hover"
                            onClick={() => setShowUserDropdown(false)}
                          >
                            <Trophy size={16} />
                            Tournament Manager
                          </Link>
                        )}
                        <Link
                          to="/profile?tab=settings"
                          className="flex items-center gap-2 px-3 py-2 text-sm hover:bg-hover"
                          onClick={() => setShowUserDropdown(false)}
                        >
                          <Settings size={16} />
                          Settings
                        </Link>
                        <hr className="my-2 border-color" />
                        <button
                          onClick={() => {
                            logout();
                            setShowUserDropdown(false);
                          }}
                          className="flex items-center gap-2 px-3 py-2 text-sm hover:bg-hover w-full text-left text-red-400"
                        >
                          <LogOut size={16} />
                          Logout
                        </button>
                      </div>
                    </div>
                  )}
                </div>
              ) : (
                <button
                  onClick={() => setShowAuthModal(true)}
                  className="btn btn-primary"
                >
                  <LogIn size={16} />
                  Login
                </button>
              )}
            </div>

            {/* Mobile Menu Button */}
            <button
              className="md:hidden btn btn-ghost"
              onClick={handleMobileMenuToggle}
            >
              {isMobileMenuOpen ? <X size={20} /> : <Menu size={20} />}
            </button>
          </div>
        </div>

        {/* Mobile Navigation */}
        {isMobileMenuOpen && (
          <div className="md:hidden bg-secondary border-t border-color">
            <div className="container py-4">
              <nav className="flex flex-col gap-1">
                {navigation.map(item => {
                  const Icon = item.icon;
                  const isItemActive = isActive(item);

                  return (
                    <Link
                      key={item.name}
                      to={item.href}
                      className={`flex items-center gap-3 px-3 py-2 rounded-md text-sm font-medium transition-colors ${
                        isItemActive
                          ? 'bg-accent-primary text-white'
                          : 'text-secondary hover:text-primary hover:bg-tertiary'
                      }`}
                      onClick={() => {
                        handleNavClick(item.name, item.href);
                        setIsMobileMenuOpen(false);
                      }}
                    >
                      <Icon size={16} />
                      {item.name}
                    </Link>
                  );
                })}
              </nav>

              {/* Mobile Search */}
              <div className="mt-4 relative">
                <Search
                  className="absolute left-3 top-1/2 transform -translate-y-1/2 text-muted"
                  size={16}
                />
                <input
                  type="text"
                  placeholder="Search cards..."
                  className="input pl-10"
                  value={searchTerm}
                  onChange={e => setSearchTerm(e.target.value)}
                  onKeyDown={handleSearch}
                />
              </div>

              {/* Mobile User Menu */}
              <div className="mt-4 pt-4 border-t border-color">
                {isAuthenticated ? (
                  <div className="space-y-2">
                    <div className="flex items-center gap-3 px-3 py-2">
                      <img
                        src={user.avatar}
                        alt={user.displayName}
                        className="w-8 h-8 rounded-full bg-tertiary"
                      />
                      <div>
                        <p className="font-medium text-sm">
                          {user.displayName}
                        </p>
                        <p className="text-xs text-secondary">
                          @{user.username}
                        </p>
                      </div>
                    </div>
                    <Link
                      to="/profile"
                      className="flex items-center gap-3 px-3 py-2 text-sm text-secondary hover:text-primary hover:bg-tertiary rounded-md"
                      onClick={() => setIsMobileMenuOpen(false)}
                    >
                      <User size={16} />
                      Profile
                    </Link>
                    <Link
                      to="/decklists?view=mydecks"
                      className="flex items-center gap-3 px-3 py-2 text-sm text-secondary hover:text-primary hover:bg-tertiary rounded-md"
                      onClick={() => setIsMobileMenuOpen(false)}
                    >
                      <BookOpen size={16} />
                      My Decks
                    </Link>
                    <button
                      onClick={() => {
                        logout();
                        setIsMobileMenuOpen(false);
                      }}
                      className="flex items-center gap-3 px-3 py-2 text-sm text-red-400 hover:bg-tertiary rounded-md w-full text-left"
                    >
                      <LogOut size={16} />
                      Logout
                    </button>
                  </div>
                ) : (
                  <button
                    onClick={() => {
                      setShowAuthModal(true);
                      setIsMobileMenuOpen(false);
                    }}
                    className="btn btn-primary w-full"
                  >
                    <LogIn size={16} />
                    Login
                  </button>
                )}
              </div>
            </div>
          </div>
        )}
      </header>

      {/* Main Content */}
      <main className="flex-1">{children}</main>

      {/* Footer */}
      <footer className="bg-secondary border-t border-color mt-auto">
        <div className="container py-6">
          <div className="flex flex-col md:flex-row items-center justify-between gap-4">
            <div className="flex items-center gap-2">
              <span className="text-sm text-muted">
                © 2024 KONIVRER Deck Database. Built with ❤️ for the community.
              </span>
            </div>
            <div className="flex items-center gap-4">
              <Link
                to="/about"
                className="text-sm text-secondary hover:text-primary"
              >
                About
              </Link>
              <Link
                to="/contact"
                className="text-sm text-secondary hover:text-primary"
              >
                Contact
              </Link>
              <Link
                to="/how-to-play"
                className="text-sm text-secondary hover:text-primary"
              >
                How to Play
              </Link>
            </div>
          </div>
        </div>
      </footer>

      {/* Auth Modal */}
      <ModernAuthModal
        isOpen={showAuthModal}
        onClose={() => setShowAuthModal(false)}
      />

      {/* Click outside to close dropdown */}
      {showUserDropdown && (
        <div
          className="fixed inset-0 z-40"
          onClick={() => setShowUserDropdown(false)}
        />
      )}
    </div>
  );
};

export { Layout };
export default Layout;<|MERGE_RESOLUTION|>--- conflicted
+++ resolved
@@ -93,11 +93,7 @@
       icon: Trophy,
     });
 
-<<<<<<< HEAD
-
-
-=======
->>>>>>> d6d1588a
+
     // Judge Center - only for judges
     if (hasJudgeAccess()) {
       baseNavigation.push({
@@ -181,10 +177,7 @@
         location.pathname.startsWith('/analytics'))
     )
       return true;
-<<<<<<< HEAD
-
-=======
->>>>>>> d6d1588a
+
 
     // Check main path for other items
     if (path !== '/' && location.pathname.startsWith(path.split('?')[0]))
