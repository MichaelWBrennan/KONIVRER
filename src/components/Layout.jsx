--- conflicted
+++ resolved
@@ -93,16 +93,12 @@
       icon: Trophy,
     });
 
-<<<<<<< HEAD
-=======
     // Community - social features and interaction
     baseNavigation.push({
       name: 'Community',
       href: '/social',
       icon: Users,
     });
-
->>>>>>> 2027d8eb
     // Judge Center - only for judges
     if (hasJudgeAccess()) {
       baseNavigation.push({
@@ -187,8 +183,6 @@
         location.pathname.startsWith('/analytics'))
     )
       return true;
-<<<<<<< HEAD
-=======
     if (
       item.name === 'Community' &&
       (location.pathname.startsWith('/social') ||
@@ -196,7 +190,6 @@
         location.pathname.startsWith('/store-locator'))
     )
       return true;
->>>>>>> 2027d8eb
 
     // Check main path for other items
     if (path !== '/' && location.pathname.startsWith(path.split('?')[0]))
