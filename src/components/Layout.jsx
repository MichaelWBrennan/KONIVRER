--- conflicted
+++ resolved
@@ -93,11 +93,7 @@
       icon: Trophy,
     });
 
-<<<<<<< HEAD
-
-
-=======
->>>>>>> ce5e2650
+
     // Judge Center - only for judges
     if (hasJudgeAccess()) {
       baseNavigation.push({
@@ -181,10 +177,7 @@
         location.pathname.startsWith('/analytics'))
     )
       return true;
-<<<<<<< HEAD
-
-=======
->>>>>>> ce5e2650
+
 
     // Check main path for other items
     if (path !== '/' && location.pathname.startsWith(path.split('?')[0]))
