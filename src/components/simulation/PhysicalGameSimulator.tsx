--- conflicted
+++ resolved
@@ -19,45 +19,26 @@
   onSimulationComplete?: (result: SimulationResult) => void;
 }
 
-<<<<<<< HEAD
-export const PhysicalGameSimulator: React.FC<PhysicalGameSimulatorProps>   : any : any = ({
-  onSimulationComplete
-}) => {
-  const [gameState]    : any : any = useState<GameState>({
-=======
 export const PhysicalGameSimulator: React.FC<PhysicalGameSimulatorProps>    = ({
   onSimulationComplete
 }) => {
   const [gameState]     = useState<GameState>({
->>>>>>> f32b1ca6
     players: ['Player 1', 'Player 2'],
     currentPlayer: 0,
     phase: 'Setup',
     turn: 1
   });
 
-<<<<<<< HEAD
-  const [simulationResults, setSimulationResults]    : any : any = useState<SimulationResult[]>([]);
-  const [isRunning, setIsRunning]    : any : any = useState(false);
-
-  // Mock simulation function
-  const runSimulation    : any : any = async () => {
-=======
   const [simulationResults, setSimulationResults]     = useState<SimulationResult[]>([]);
   const [isRunning, setIsRunning]     = useState(false);
 
   // Mock simulation function
   const runSimulation     = async () => {
->>>>>>> f32b1ca6
     setIsRunning(true);
     
     // Simulate game logic
     setTimeout(() => {
-<<<<<<< HEAD
-      const result: SimulationResult    : any : any = {
-=======
       const result: SimulationResult     = {
->>>>>>> f32b1ca6
         winner: gameState.players[Math.floor(Math.random() * 2)],
         turns: Math.floor(Math.random() * 20) + 5,
         winProbability: Math.random()
