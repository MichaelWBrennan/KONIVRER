import { style } from "@vanilla-extract/css";

<<<<<<< HEAD
export const root: any : any = style({
=======
export const root = style({
>>>>>>> f32b1ca6
  padding: "1rem",
  background: "#f0f0f0",
  borderRadius: 8,
  margin: "1rem 0",
});
<<<<<<< HEAD
export const gameState: any : any = style({
=======
export const gameState = style({
>>>>>>> f32b1ca6
  background: "#fff",
  padding: "1rem",
  margin: "1rem 0",
  borderRadius: 4,
  border: "1px solid #ccc",
});
<<<<<<< HEAD
export const controls: any : any = style({ margin: "1rem 0" });
export const results: any : any = style({ marginTop: "1rem" });
export const resultItem: any : any = style({
=======
export const controls = style({ margin: "1rem 0" });
export const results = style({ marginTop: "1rem" });
export const resultItem = style({
>>>>>>> f32b1ca6
  background: "#fff",
  padding: "0.5rem",
  margin: "0.25rem 0",
  borderRadius: 4,
  borderLeft: "4px solid #007bff",
});<|MERGE_RESOLUTION|>--- conflicted
+++ resolved
@@ -1,35 +1,21 @@
 import { style } from "@vanilla-extract/css";
 
-<<<<<<< HEAD
-export const root: any : any = style({
-=======
 export const root = style({
->>>>>>> f32b1ca6
   padding: "1rem",
   background: "#f0f0f0",
   borderRadius: 8,
   margin: "1rem 0",
 });
-<<<<<<< HEAD
-export const gameState: any : any = style({
-=======
 export const gameState = style({
->>>>>>> f32b1ca6
   background: "#fff",
   padding: "1rem",
   margin: "1rem 0",
   borderRadius: 4,
   border: "1px solid #ccc",
 });
-<<<<<<< HEAD
-export const controls: any : any = style({ margin: "1rem 0" });
-export const results: any : any = style({ marginTop: "1rem" });
-export const resultItem: any : any = style({
-=======
 export const controls = style({ margin: "1rem 0" });
 export const results = style({ marginTop: "1rem" });
 export const resultItem = style({
->>>>>>> f32b1ca6
   background: "#fff",
   padding: "0.5rem",
   margin: "0.25rem 0",
