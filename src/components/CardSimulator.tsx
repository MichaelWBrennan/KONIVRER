import React, { useEffect, useState } from 'react';
import { detectDevice, DeviceInfo } from '../utils/deviceDetection';
import { useGameState } from '../hooks/useGameState';
import { GameZone } from './GameZone';

<<<<<<< HEAD
export const CardSimulator: React.FC   : any : any = () => {
  const [device, setDevice]    : any : any = useState<DeviceInfo | null>(null);
  const [screenSize, setScreenSize]    : any : any = useState({ width: 0, height: 0 });
=======
export const CardSimulator: React.FC    = () => {
  const [device, setDevice]     = useState<DeviceInfo | null>(null);
  const [screenSize, setScreenSize]     = useState({ width: 0, height: 0 });
>>>>>>> 52efd3f1
  
  const {
    gameState,
    dragState,
    selectCard,
    doubleClickCard,
    rightClickCard,
    startDrag,
    endDrag,
    handleZoneDrop,
    nextTurn,
    nextPhase
  } = useGameState();

  useEffect(() => {
    // Detect device on component mount
<<<<<<< HEAD
    const deviceInfo    : any : any = detectDevice();
    setDevice(deviceInfo);
    
    // Set initial screen size
    const updateScreenSize    : any : any = () => {
=======
    const deviceInfo     = detectDevice();
    setDevice(deviceInfo);
    
    // Set initial screen size
    const updateScreenSize     = () => {
>>>>>>> 52efd3f1
      setScreenSize({
        width: window.innerWidth,
        height: window.innerHeight
      });
    };
    
    updateScreenSize();
    window.addEventListener('resize', updateScreenSize);
    
    // Log device detection for debugging
    console.log('KONIVRER Arena Card Sim - Device detected:', deviceInfo);
    
    return () => window.removeEventListener('resize', updateScreenSize);
  }, []);

  // Re-detect device on orientation change (mobile)
  useEffect(() => {
<<<<<<< HEAD
    const handleOrientationChange    : any : any = () => {
      setTimeout(() => {
        const newDevice    : any : any = detectDevice();
=======
    const handleOrientationChange     = () => {
      setTimeout(() => {
        const newDevice     = detectDevice();
>>>>>>> 52efd3f1
        setDevice(newDevice);
        setScreenSize({
          width: window.innerWidth,
          height: window.innerHeight
        });
      }, 100);
    };

    window.addEventListener('orientationchange', handleOrientationChange);
    return () => window.removeEventListener('orientationchange', handleOrientationChange);
  }, []);

  if (!device) {
    return (
      <div style={{
        display: 'flex',
        justifyContent: 'center',
        alignItems: 'center',
        height: '100vh',
        background: '#0f0f0f',
        color: 'white',
        fontFamily: 'Inter, sans-serif'
      }}>
        Loading KONIVRER Arena Card Simulator...
      </div>
    );
  }

  // Show rotation prompt for phones in portrait mode
  if (device.requiresRotation) {
    return (
      <div style={{
        display: 'flex',
        flexDirection: 'column',
        justifyContent: 'center',
        alignItems: 'center',
        height: '100vh',
        background: 'linear-gradient(45deg, #1a1a2e 0%, #16213e 50%, #0f3460 100%)',
        color: 'white',
        fontFamily: 'Inter, sans-serif',
        textAlign: 'center',
        padding: '20px'
      }}>
        <div style={{
          fontSize: '48px',
          marginBottom: '20px',
          animation: 'rotate 2s infinite ease-in-out'
        }}>
          📱→📱
        </div>
        <h2 style={{
          fontSize: '24px',
          marginBottom: '16px',
          fontWeight: 'bold'
        }}>
          Rotate Your Device
        </h2>
        <p style={{
          fontSize: '16px',
          maxWidth: '300px',
          lineHeight: '1.4',
          opacity: 0.8
        }}>
          Please rotate your device to landscape mode for the best KONIVRER Arena experience.
        </p>
        <div style={{
          marginTop: '20px',
          padding: '8px 16px',
          backgroundColor: 'rgba(255, 255, 255, 0.1)',
          borderRadius: '8px',
          fontSize: '14px'
        }}>
          {device.isPhone ? 'PHONE' : 'MOBILE'} - {device.os.toUpperCase()}
        </div>
        <style>
          {`
            @keyframes rotate {
              0% { transform: rotate(0deg); }
              50% { transform: rotate(90deg); }
              100% { transform: rotate(0deg); }
            }
          `}
        </style>
      </div>
    );
  }

<<<<<<< HEAD
  const currentPlayer    : any : any = gameState.players[gameState.currentPlayer];

  // KONIVRER Arena styling based on platform
  const getContainerStyle    : any : any = (): React.CSSProperties => ({
=======
  const currentPlayer     = gameState.players[gameState.currentPlayer];

  // KONIVRER Arena styling based on platform
  const getContainerStyle     = (): React.CSSProperties => ({
>>>>>>> 52efd3f1
    width: '100vw',
    height: '100vh',
    background: device.isMobile 
      ? 'linear-gradient(45deg, #1a1a2e 0%, #16213e 50%, #0f3460 100%)'
      : 'linear-gradient(135deg, #2c1810 0%, #8b4513 50%, #2c1810 100%)',
    position: 'relative',
    overflow: 'hidden',
    fontFamily: device.isMobile ? 'Inter, sans-serif' : 'Georgia, serif',
    userSelect: 'none',
    touchAction: 'none'
  });

<<<<<<< HEAD
  const getUIStyle    : any : any = (): React.CSSProperties => ({
=======
  const getUIStyle     = (): React.CSSProperties => ({
>>>>>>> 52efd3f1
    position: 'absolute',
    top: 0,
    left: 0,
    right: 0,
    bottom: 0,
    pointerEvents: 'none',
    zIndex: 100
  });

<<<<<<< HEAD
  const renderLifeCounter    : any : any = () => (
=======
  const renderLifeCounter     = () => (
>>>>>>> 52efd3f1
    <div style={{
      position: 'absolute',
      bottom: device.isMobile ? '20px' : '30px',
      left: device.isMobile ? '10px' : '20px',
      backgroundColor: 'rgba(0, 0, 0, 0.8)',
      color: 'white',
      padding: device.isMobile ? '8px 12px' : '12px 16px',
      borderRadius: device.isMobile ? '8px' : '12px',
      fontSize: device.isMobile ? '18px' : '24px',
      fontWeight: 'bold',
      border: '2px solid #666',
      minWidth: device.isMobile ? '60px' : '80px',
      textAlign: 'center',
      pointerEvents: 'auto',
      cursor: 'pointer'
    }}>
      ❤️ {currentPlayer.life || currentPlayer.zones?.lifeCards?.cards?.length || 20}
    </div>
  );

<<<<<<< HEAD
  const renderPhaseIndicator    : any : any = () => (
=======
  const renderPhaseIndicator     = () => (
>>>>>>> 52efd3f1
    <div style={{
      position: 'absolute',
      top: device.isMobile ? '10px' : '20px',
      left: '50%',
      transform: 'translateX(-50%)',
      backgroundColor: 'rgba(0, 100, 200, 0.9)',
      color: 'white',
      padding: device.isMobile ? '6px 12px' : '8px 16px',
      borderRadius: device.isMobile ? '6px' : '8px',
      fontSize: device.isMobile ? '12px' : '16px',
      fontWeight: 'bold',
      textTransform: 'capitalize',
      pointerEvents: 'auto',
      cursor: 'pointer'
    }} onClick={nextPhase}>
      Turn {gameState.turn} - {gameState.phase.replace(/(\d)/, ' $1')}
    </div>
  );

<<<<<<< HEAD
  const renderControlButtons    : any : any = () => (
=======
  const renderControlButtons     = () => (
>>>>>>> 52efd3f1
    <div style={{
      position: 'absolute',
      top: device.isMobile ? '10px' : '20px',
      right: device.isMobile ? '10px' : '20px',
      display: 'flex',
      gap: device.isMobile ? '8px' : '12px',
      flexDirection: device.isMobile ? 'column' : 'row'
    }}>
      <button
        style={{
          backgroundColor: 'rgba(0, 150, 0, 0.8)',
          color: 'white',
          border: 'none',
          padding: device.isMobile ? '8px 12px' : '10px 16px',
          borderRadius: device.isMobile ? '6px' : '8px',
          fontSize: device.isMobile ? '12px' : '14px',
          cursor: 'pointer',
          pointerEvents: 'auto'
        }}
        onClick={nextTurn}
      >
        {device.isMobile ? '→' : 'End Turn'}
      </button>
      
      <button
        style={{
          backgroundColor: 'rgba(150, 0, 0, 0.8)',
          color: 'white',
          border: 'none',
          padding: device.isMobile ? '8px 12px' : '10px 16px',
          borderRadius: device.isMobile ? '6px' : '8px',
          fontSize: device.isMobile ? '12px' : '14px',
          cursor: 'pointer',
          pointerEvents: 'auto'
        }}
        onClick={() => window.location.reload()}
      >
        {device.isMobile ? '⟲' : 'Reset'}
      </button>
    </div>
  );

<<<<<<< HEAD
  const renderManaPool    : any : any = () => (
=======
  const renderManaPool     = () => (
>>>>>>> 52efd3f1
    <div style={{
      position: 'absolute',
      bottom: device.isMobile ? '20px' : '30px',
      right: device.isMobile ? '10px' : '20px',
      display: 'flex',
      gap: device.isMobile ? '4px' : '6px',
      pointerEvents: 'auto'
    }}>
      {Object.entries(currentPlayer.manaPool || currentPlayer.azothPool || {}).map(([color, amount]) => (
        <div
          key={color}
          style={{
            width: device.isMobile ? '24px' : '32px',
            height: device.isMobile ? '24px' : '32px',
            borderRadius: '50%',
            backgroundColor: {
              white: '#FFFBD5',
              blue: '#AAE0FA',
              black: '#4A4A4A',
              red: '#FFB3A7',
              green: '#C1E1C1',
              colorless: '#CCCCCC'
            }[color] || '#CCCCCC',
            border: '2px solid #333',
            display: 'flex',
            alignItems: 'center',
            justifyContent: 'center',
            fontSize: device.isMobile ? '10px' : '12px',
            fontWeight: 'bold',
            color: color === 'white' ? '#333' : '#fff',
            cursor: 'pointer'
          }}
          title={`${color} mana: ${amount}`}
        >
          {amount}
        </div>
      ))}
    </div>
  );

<<<<<<< HEAD
  const renderDeviceIndicator    : any : any = () => (
=======
  const renderDeviceIndicator     = () => (
>>>>>>> 52efd3f1
    <div style={{
      position: 'absolute',
      bottom: device.isMobile ? '80px' : '100px',
      left: device.isMobile ? '10px' : '20px',
      backgroundColor: 'rgba(100, 100, 100, 0.8)',
      color: 'white',
      padding: device.isMobile ? '4px 8px' : '6px 12px',
      borderRadius: device.isMobile ? '4px' : '6px',
      fontSize: device.isMobile ? '10px' : '12px',
      pointerEvents: 'none'
    }}>
      {device.platform.toUpperCase()} - {device.isTablet ? 'TABLET' : device.isPhone ? 'PHONE' : 'DESKTOP'} - {device.os.toUpperCase()}
    </div>
  );

  return (
    <div style={getContainerStyle()}>
      {/* Game board background */}
      <div style={{
        position: 'absolute',
        top: '10%',
        left: '10%',
        right: '10%',
        bottom: '10%',
        backgroundColor: 'rgba(139, 69, 19, 0.3)',
        borderRadius: device.isMobile ? '12px' : '20px',
        border: device.isMobile ? '2px solid #8B4513' : '4px solid #8B4513'
      }} />

      {/* Game zones */}
      {Object.values(currentPlayer.zones).map(zone => (
        <GameZone
          key={zone.id}
          zone={zone}
          device={device}
          dragState={dragState}
          onCardSelect={selectCard}
          onCardDoubleClick={doubleClickCard}
          onCardRightClick={rightClickCard}
          onDragStart={startDrag}
          onDragEnd={endDrag}
          onZoneDrop={handleZoneDrop}
          screenSize={screenSize}
        />
      ))}

      {/* UI Overlay */}
      <div style={getUIStyle()}>
        {renderLifeCounter()}
        {renderPhaseIndicator()}
        {renderControlButtons()}
        {renderManaPool()}
        {renderDeviceIndicator()}
      </div>

      {/* Instructions overlay */}
      <div style={{
        position: 'absolute',
        bottom: device.isMobile ? '140px' : '180px',
        left: '50%',
        transform: 'translateX(-50%)',
        backgroundColor: 'rgba(0, 0, 0, 0.8)',
        color: 'white',
        padding: device.isMobile ? '8px 12px' : '12px 16px',
        borderRadius: device.isMobile ? '6px' : '8px',
        fontSize: device.isMobile ? '10px' : '12px',
        textAlign: 'center',
        pointerEvents: 'none',
        maxWidth: device.isMobile ? '80%' : '60%'
      }}>
        {device.isMobile 
          ? 'Tap to select • Long press to tap/untap • Drag to move cards'
          : 'Click to select • Right-click to tap/untap • Drag to move cards • Double-click to auto-play'
        }
      </div>
    </div>
  );
};<|MERGE_RESOLUTION|>--- conflicted
+++ resolved
@@ -3,15 +3,9 @@
 import { useGameState } from '../hooks/useGameState';
 import { GameZone } from './GameZone';
 
-<<<<<<< HEAD
-export const CardSimulator: React.FC   : any : any = () => {
-  const [device, setDevice]    : any : any = useState<DeviceInfo | null>(null);
-  const [screenSize, setScreenSize]    : any : any = useState({ width: 0, height: 0 });
-=======
 export const CardSimulator: React.FC    = () => {
   const [device, setDevice]     = useState<DeviceInfo | null>(null);
   const [screenSize, setScreenSize]     = useState({ width: 0, height: 0 });
->>>>>>> 52efd3f1
   
   const {
     gameState,
@@ -28,19 +22,11 @@
 
   useEffect(() => {
     // Detect device on component mount
-<<<<<<< HEAD
-    const deviceInfo    : any : any = detectDevice();
-    setDevice(deviceInfo);
-    
-    // Set initial screen size
-    const updateScreenSize    : any : any = () => {
-=======
     const deviceInfo     = detectDevice();
     setDevice(deviceInfo);
     
     // Set initial screen size
     const updateScreenSize     = () => {
->>>>>>> 52efd3f1
       setScreenSize({
         width: window.innerWidth,
         height: window.innerHeight
@@ -58,15 +44,9 @@
 
   // Re-detect device on orientation change (mobile)
   useEffect(() => {
-<<<<<<< HEAD
-    const handleOrientationChange    : any : any = () => {
-      setTimeout(() => {
-        const newDevice    : any : any = detectDevice();
-=======
     const handleOrientationChange     = () => {
       setTimeout(() => {
         const newDevice     = detectDevice();
->>>>>>> 52efd3f1
         setDevice(newDevice);
         setScreenSize({
           width: window.innerWidth,
@@ -154,17 +134,10 @@
     );
   }
 
-<<<<<<< HEAD
-  const currentPlayer    : any : any = gameState.players[gameState.currentPlayer];
-
-  // KONIVRER Arena styling based on platform
-  const getContainerStyle    : any : any = (): React.CSSProperties => ({
-=======
   const currentPlayer     = gameState.players[gameState.currentPlayer];
 
   // KONIVRER Arena styling based on platform
   const getContainerStyle     = (): React.CSSProperties => ({
->>>>>>> 52efd3f1
     width: '100vw',
     height: '100vh',
     background: device.isMobile 
@@ -177,11 +150,7 @@
     touchAction: 'none'
   });
 
-<<<<<<< HEAD
-  const getUIStyle    : any : any = (): React.CSSProperties => ({
-=======
   const getUIStyle     = (): React.CSSProperties => ({
->>>>>>> 52efd3f1
     position: 'absolute',
     top: 0,
     left: 0,
@@ -191,11 +160,7 @@
     zIndex: 100
   });
 
-<<<<<<< HEAD
-  const renderLifeCounter    : any : any = () => (
-=======
   const renderLifeCounter     = () => (
->>>>>>> 52efd3f1
     <div style={{
       position: 'absolute',
       bottom: device.isMobile ? '20px' : '30px',
@@ -216,11 +181,7 @@
     </div>
   );
 
-<<<<<<< HEAD
-  const renderPhaseIndicator    : any : any = () => (
-=======
   const renderPhaseIndicator     = () => (
->>>>>>> 52efd3f1
     <div style={{
       position: 'absolute',
       top: device.isMobile ? '10px' : '20px',
@@ -240,11 +201,7 @@
     </div>
   );
 
-<<<<<<< HEAD
-  const renderControlButtons    : any : any = () => (
-=======
   const renderControlButtons     = () => (
->>>>>>> 52efd3f1
     <div style={{
       position: 'absolute',
       top: device.isMobile ? '10px' : '20px',
@@ -287,11 +244,7 @@
     </div>
   );
 
-<<<<<<< HEAD
-  const renderManaPool    : any : any = () => (
-=======
   const renderManaPool     = () => (
->>>>>>> 52efd3f1
     <div style={{
       position: 'absolute',
       bottom: device.isMobile ? '20px' : '30px',
@@ -332,11 +285,7 @@
     </div>
   );
 
-<<<<<<< HEAD
-  const renderDeviceIndicator    : any : any = () => (
-=======
   const renderDeviceIndicator     = () => (
->>>>>>> 52efd3f1
     <div style={{
       position: 'absolute',
       bottom: device.isMobile ? '80px' : '100px',
