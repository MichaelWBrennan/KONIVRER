--- conflicted
+++ resolved
@@ -758,10 +758,6 @@
               deck={{
                 name: 'New Deck',
                 cards: [],
-<<<<<<< HEAD
-                format: 'Standard',
-=======
->>>>>>> 31c66fab
                 element: 'Inferno',
               }}
               onDeckChange={newDeck => {
