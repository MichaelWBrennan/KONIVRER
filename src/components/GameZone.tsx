--- conflicted
+++ resolved
@@ -18,23 +18,14 @@
 }
 
 // Type guard to check if a string is a valid KonivrverZoneType
-<<<<<<< HEAD
-const isKonivrverZoneType    : any : any = (zoneId: string): zoneId is KonivrverZoneType => {
-  const validZoneTypes: KonivrverZoneType[]    : any : any = [
-=======
 const isKonivrverZoneType     = (zoneId: string): zoneId is KonivrverZoneType => {
   const validZoneTypes: KonivrverZoneType[]     = [
->>>>>>> 5a593401
     'field', 'combatRow', 'azothRow', 'hand', 'deck', 'lifeCards', 'flag', 'removedFromPlay', 'stack'
   ];
   return validZoneTypes.includes(zoneId as KonivrverZoneType);
 };
 
-<<<<<<< HEAD
-export const GameZone: React.FC<GameZoneProps>   : any : any = ({
-=======
 export const GameZone: React.FC<GameZoneProps>    = ({
->>>>>>> 5a593401
   zone,
   device,
   dragState,
@@ -46,22 +37,13 @@
   onZoneDrop,
   screenSize
 }) => {
-<<<<<<< HEAD
-  const config    : any : any = getMTGArenaLayoutConfig(device);
-  const zoneConfig    : any : any = config.zones[zone.id as keyof typeof config.zones];
-=======
   const config     = getMTGArenaLayoutConfig(device);
   const zoneConfig     = config.zones[zone.id as keyof typeof config.zones];
->>>>>>> 5a593401
 
   if (!zoneConfig) return null;
 
   // Calculate absolute position and size
-<<<<<<< HEAD
-  const zoneStyle: React.CSSProperties    : any : any = {
-=======
   const zoneStyle: React.CSSProperties     = {
->>>>>>> 5a593401
     position: 'absolute',
     left: `${(zoneConfig.position.x / 100) * screenSize.width}px`,
     top: `${(zoneConfig.position.y / 100) * screenSize.height}px`,
@@ -76,30 +58,18 @@
     zIndex: 1
   };
 
-<<<<<<< HEAD
-  const handleDrop    : any : any = (e: React.DragEvent) => {
-=======
   const handleDrop     = (e: React.DragEvent) => {
->>>>>>> 5a593401
     e.preventDefault();
     onZoneDrop(zone.id);
   };
 
-<<<<<<< HEAD
-  const handleDragOver    : any : any = (e: React.DragEvent) => {
-=======
   const handleDragOver     = (e: React.DragEvent) => {
->>>>>>> 5a593401
     if (isKonivrverZoneType(zone.id) && dragState.validDropZones.includes(zone.id)) {
       e.preventDefault();
     }
   };
 
-<<<<<<< HEAD
-  const renderCards    : any : any = () => {
-=======
   const renderCards     = () => {
->>>>>>> 5a593401
     if (zone.cards.length === 0) return null;
 
     switch (zone.layout) {
@@ -130,21 +100,12 @@
 
       case 'fan': {
         // Hand layout - cards fan out
-<<<<<<< HEAD
-        const cardSpacing    : any : any = zoneConfig.cardSpacing || 8;
-        const overlap    : any : any = zoneConfig.overlap || 0.8;
-        
-        return zone.cards.map((card, index) => {
-          const totalWidth    : any : any = zone.cards.length * cardSpacing * overlap;
-          const startX    : any : any = (parseFloat(zoneStyle.width as string) - totalWidth) / 2;
-=======
         const cardSpacing     = zoneConfig.cardSpacing || 8;
         const overlap     = zoneConfig.overlap || 0.8;
         
         return zone.cards.map((card, index) => {
           const totalWidth     = zone.cards.length * cardSpacing * overlap;
           const startX     = (parseFloat(zoneStyle.width as string) - totalWidth) / 2;
->>>>>>> 5a593401
           
           return (
             <div
@@ -175,15 +136,6 @@
 
       case 'grid': {
         // Battlefield layout - cards in grid
-<<<<<<< HEAD
-        const maxRows    : any : any = zoneConfig.maxRows || 3;
-        const spacing    : any : any = zoneConfig.cardSpacing || 12;
-        
-        return zone.cards.map((card, index) => {
-          const cardsPerRow    : any : any = Math.ceil(zone.cards.length / maxRows);
-          const row    : any : any = Math.floor(index / cardsPerRow);
-          const col    : any : any = index % cardsPerRow;
-=======
         const maxRows     = zoneConfig.maxRows || 3;
         const spacing     = zoneConfig.cardSpacing || 12;
         
@@ -191,7 +143,6 @@
           const cardsPerRow     = Math.ceil(zone.cards.length / maxRows);
           const row     = Math.floor(index / cardsPerRow);
           const col     = index % cardsPerRow;
->>>>>>> 5a593401
           
           return (
             <div
