import React from 'react';

interface IconProps {
  size?: number;
  color?: string;
  className?: string;
}

<<<<<<< HEAD
export const AccessibilityIcon: React.FC<IconProps>   : any : any = ({ 
=======
export const AccessibilityIcon: React.FC<IconProps>    = ({ 
>>>>>>> f32b1ca6
  size = 24, 
  color = 'currentColor', 
  className = '' 
}) => (
  <svg 
    width={size} 
    height={size} 
    viewBox="0 0 24 24" 
    fill="none" 
    className={className}
    xmlns="http://www.w3.org/2000/svg"
  >
    {/* Wheelchair accessibility symbol */}
    {/* Head */}
    <circle cx="7" cy="4" r="2" stroke={color} strokeWidth="1.5" fill="none" />
    
    {/* Body and arms */}
    <path d="M7 8 L7 12 L5 14" stroke={color} strokeWidth="1.5" strokeLinecap="round" fill="none" />
    <path d="M7 10 L10 10" stroke={color} strokeWidth="1.5" strokeLinecap="round" />
    
    {/* Wheelchair wheel */}
    <circle cx="7" cy="18" r="4" stroke={color} strokeWidth="1.5" fill="none" />
    <circle cx="7" cy="18" r="1.5" fill={color} />
    
    {/* Wheelchair frame */}
    <path d="M7 12 L7 14 L11 14 L11 16" stroke={color} strokeWidth="1.5" strokeLinecap="round" fill="none" />
    <path d="M9 14 L9 12 L11 12" stroke={color} strokeWidth="1.5" strokeLinecap="round" fill="none" />
    
    {/* Back wheel */}
    <circle cx="16" cy="17" r="3" stroke={color} strokeWidth="1.5" fill="none" />
    <circle cx="16" cy="17" r="1" fill={color} />
    
    {/* Connecting frame */}
    <path d="M11 14 L13 17" stroke={color} strokeWidth="1.5" strokeLinecap="round" />
  </svg>
);

<<<<<<< HEAD
export const SearchIcon: React.FC<IconProps>   : any : any = ({ 
=======
export const SearchIcon: React.FC<IconProps>    = ({ 
>>>>>>> f32b1ca6
  size = 24, 
  color = 'currentColor', 
  className = '' 
}) => (
  <svg 
    width={size} 
    height={size} 
    viewBox="0 0 24 24" 
    fill="none" 
    className={className}
    xmlns="http://www.w3.org/2000/svg"
  >
    {/* Crystal ball with mystical swirls */}
    <circle cx="10" cy="10" r="7" stroke={color} strokeWidth="1.5" fill="none" />
    <path d="M21 21l-4.35-4.35" stroke={color} strokeWidth="1.5" strokeLinecap="round" />
    
    {/* Inner mystical patterns */}
    <circle cx="10" cy="10" r="4" stroke={color} strokeWidth="0.8" fill="none" opacity="0.6" />
    <path d="M6 10 Q10 6 14 10 Q10 14 6 10 Z" stroke={color} strokeWidth="0.5" fill="none" opacity="0.7" />
    
    {/* Mystical center dot */}
    <circle cx="10" cy="10" r="1" fill={color} opacity="0.9" />
    
    {/* Energy lines */}
    <path d="M7 7 L13 13" stroke={color} strokeWidth="0.5" opacity="0.5" />
    <path d="M13 7 L7 13" stroke={color} strokeWidth="0.5" opacity="0.5" />
  </svg>
);

<<<<<<< HEAD
export const ProfileIcon: React.FC<IconProps>   : any : any = ({ 
=======
export const ProfileIcon: React.FC<IconProps>    = ({ 
>>>>>>> f32b1ca6
  size = 24, 
  color = 'currentColor', 
  className = '' 
}) => (
  <svg 
    width={size} 
    height={size} 
    viewBox="0 0 24 24" 
    fill="none" 
    className={className}
    xmlns="http://www.w3.org/2000/svg"
  >
    {/* Hooded figure with mystical aura */}
    <path d="M12 2 C8 2 5 5 5 9 L5 15 C5 19 8 22 12 22 C16 22 19 19 19 15 L19 9 C19 5 16 2 12 2 Z" 
          stroke={color} strokeWidth="1.5" fill="none" />
    
    {/* Hood */}
    <path d="M7 8 Q12 4 17 8 L17 12 Q12 8 7 12 Z" stroke={color} strokeWidth="1" fill="none" opacity="0.8" />
    
    {/* Face area */}
    <circle cx="12" cy="13" r="2" fill={color} opacity="0.6" />
    
    {/* Mystical symbols around */}
    <circle cx="9" cy="7" r="0.5" fill={color} opacity="0.7" />
    <circle cx="15" cy="7" r="0.5" fill={color} opacity="0.7" />
    <circle cx="6" cy="12" r="0.5" fill={color} opacity="0.7" />
    <circle cx="18" cy="12" r="0.5" fill={color} opacity="0.7" />
  </svg>
);

<<<<<<< HEAD
export const MenuIcon: React.FC<IconProps>   : any : any = ({ 
=======
export const MenuIcon: React.FC<IconProps>    = ({ 
>>>>>>> f32b1ca6
  size = 24, 
  color = 'currentColor', 
  className = '' 
}) => (
  <svg 
    width={size} 
    height={size} 
    viewBox="0 0 24 24" 
    fill="none" 
    className={className}
    xmlns="http://www.w3.org/2000/svg"
  >
    {/* Mystical grimoire/book with emanating energy */}
    <rect x="4" y="6" width="16" height="12" rx="2" stroke={color} strokeWidth="1.5" fill="none" />
    <path d="M4 10 L20 10" stroke={color} strokeWidth="1" />
    
    {/* Book spine */}
    <path d="M4 6 L4 18" stroke={color} strokeWidth="2" />
    
    {/* Mystical runes/symbols */}
    <circle cx="8" cy="14" r="1" fill={color} opacity="0.7" />
    <circle cx="12" cy="14" r="1" fill={color} opacity="0.7" />
    <circle cx="16" cy="14" r="1" fill={color} opacity="0.7" />
    
    {/* Energy emanation */}
    <path d="M2 8 L4 6 L2 4" stroke={color} strokeWidth="0.8" opacity="0.5" strokeLinecap="round" />
    <path d="M22 8 L20 6 L22 4" stroke={color} strokeWidth="0.8" opacity="0.5" strokeLinecap="round" />
    <path d="M2 20 L4 18 L2 16" stroke={color} strokeWidth="0.8" opacity="0.5" strokeLinecap="round" />
    <path d="M22 20 L20 18 L22 16" stroke={color} strokeWidth="0.8" opacity="0.5" strokeLinecap="round" />
  </svg>
);

<<<<<<< HEAD
export const HomeIcon: React.FC<IconProps>   : any : any = ({ 
=======
export const HomeIcon: React.FC<IconProps>    = ({ 
>>>>>>> f32b1ca6
  size = 24, 
  color = 'currentColor', 
  className = '' 
}) => (
  <svg 
    width={size} 
    height={size} 
    viewBox="0 0 24 24" 
    fill="none" 
    className={className}
    xmlns="http://www.w3.org/2000/svg"
  >
    {/* Mystical temple/sanctuary */}
    <path d="M3 9 L12 2 L21 9 L21 20 C21 20.5 20.5 21 20 21 L4 21 C3.5 21 3 20.5 3 20 L3 9 Z" 
          stroke={color} strokeWidth="1.5" fill="none" />
    
    {/* Temple pillars */}
    <path d="M6 21 L6 12" stroke={color} strokeWidth="1" />
    <path d="M18 21 L18 12" stroke={color} strokeWidth="1" />
    
    {/* Sacred geometry roof */}
    <path d="M12 2 L12 8" stroke={color} strokeWidth="1" opacity="0.8" />
    <circle cx="12" cy="8" r="2" stroke={color} strokeWidth="0.8" fill="none" opacity="0.6" />
    
    {/* Mystical doorway */}
    <path d="M9 21 L9 15 C9 14 10 13 11 13 L13 13 C14 13 15 14 15 15 L15 21" 
          stroke={color} strokeWidth="1.2" fill="none" />
    <circle cx="12" cy="17" r="0.5" fill={color} />
  </svg>
);

<<<<<<< HEAD
export const CardSearchIcon: React.FC<IconProps>   : any : any = ({ 
=======
export const CardSearchIcon: React.FC<IconProps>    = ({ 
>>>>>>> f32b1ca6
  size = 24, 
  color = 'currentColor', 
  className = '' 
}) => (
  <svg 
    width={size} 
    height={size} 
    viewBox="0 0 24 24" 
    fill="none" 
    className={className}
    xmlns="http://www.w3.org/2000/svg"
  >
    {/* Mystical tarot card with arcane symbols */}
    <rect x="4" y="2" width="12" height="18" rx="2" stroke={color} strokeWidth="1.5" fill="none" />
    
    {/* Inner mystical pattern */}
    <circle cx="10" cy="8" r="3" stroke={color} strokeWidth="1" fill="none" opacity="0.7" />
    
    {/* Arcane symbols */}
    <path d="M7 14 L13 14" stroke={color} strokeWidth="0.8" opacity="0.6" />
    <path d="M8 16 L12 16" stroke={color} strokeWidth="0.8" opacity="0.6" />
    
    {/* Mystical corners */}
    <circle cx="6" cy="4" r="0.5" fill={color} opacity="0.8" />
    <circle cx="14" cy="4" r="0.5" fill={color} opacity="0.8" />
    <circle cx="6" cy="18" r="0.5" fill={color} opacity="0.8" />
    <circle cx="14" cy="18" r="0.5" fill={color} opacity="0.8" />
    
    {/* Central mystical eye */}
    <circle cx="10" cy="8" r="1" fill={color} opacity="0.9" />
    
    {/* Energy emanation */}
    <path d="M17 15 Q20 18 22 22" stroke={color} strokeWidth="1.5" strokeLinecap="round" opacity="0.8" />
  </svg>
);

<<<<<<< HEAD
export const DeckSearchIcon: React.FC<IconProps>   : any : any = ({ 
=======
export const DeckSearchIcon: React.FC<IconProps>    = ({ 
>>>>>>> f32b1ca6
  size = 24, 
  color = 'currentColor', 
  className = '' 
}) => (
  <svg 
    width={size} 
    height={size} 
    viewBox="0 0 24 24" 
    fill="none" 
    className={className}
    xmlns="http://www.w3.org/2000/svg"
  >
    {/* Stack of mystical scrolls/grimoires */}
    <rect x="3" y="8" width="14" height="2" rx="1" stroke={color} strokeWidth="1" fill="none" opacity="0.9" />
    <rect x="3" y="11" width="14" height="2" rx="1" stroke={color} strokeWidth="1" fill="none" opacity="0.8" />
    <rect x="3" y="14" width="14" height="2" rx="1" stroke={color} strokeWidth="1" fill="none" opacity="0.7" />
    
    {/* Main tome */}
    <rect x="4" y="4" width="13" height="3" rx="1.5" stroke={color} strokeWidth="1.5" fill="none" />
    
    {/* Mystical binding */}
    <path d="M4 5.5 L17 5.5" stroke={color} strokeWidth="0.8" />
    
    {/* Arcane symbols on covers */}
    <circle cx="7" cy="5.5" r="0.5" fill={color} opacity="0.8" />
    <circle cx="10.5" cy="5.5" r="0.5" fill={color} opacity="0.8" />
    <circle cx="14" cy="5.5" r="0.5" fill={color} opacity="0.8" />
    
    {/* Mystical search energy */}
    <circle cx="18" cy="18" r="3" stroke={color} strokeWidth="1.2" fill="none" opacity="0.7" />
    <path d="M20.5 20.5 L22 22" stroke={color} strokeWidth="1.5" strokeLinecap="round" />
    <circle cx="18" cy="18" r="1" fill={color} opacity="0.6" />
  </svg>
);

<<<<<<< HEAD
export const MyDecksIcon: React.FC<IconProps>   : any : any = ({ 
=======
export const MyDecksIcon: React.FC<IconProps>    = ({ 
>>>>>>> f32b1ca6
  size = 24, 
  color = 'currentColor', 
  className = '' 
}) => (
  <svg 
    width={size} 
    height={size} 
    viewBox="0 0 24 24" 
    fill="none" 
    className={className}
    xmlns="http://www.w3.org/2000/svg"
  >
    {/* Personal mystical collection/altar */}
    <rect x="2" y="6" width="20" height="12" rx="2" stroke={color} strokeWidth="1.5" fill="none" />
    
    {/* Inner sanctuary */}
    <rect x="4" y="8" width="16" height="8" rx="1" stroke={color} strokeWidth="1" fill="none" opacity="0.7" />
    
    {/* Personal artifacts/crystals */}
    <circle cx="8" cy="12" r="1.5" stroke={color} strokeWidth="0.8" fill="none" opacity="0.8" />
    <rect x="11" y="10.5" width="3" height="3" rx="0.5" stroke={color} strokeWidth="0.8" fill="none" opacity="0.8" />
    <polygon points="16,14 17.5,10.5 18.5,14 16,14" stroke={color} strokeWidth="0.8" fill="none" opacity="0.8" />
    
    {/* Personal energy/aura */}
    <path d="M12 6 Q8 2 4 6" stroke={color} strokeWidth="0.8" opacity="0.5" strokeLinecap="round" />
    <path d="M12 6 Q16 2 20 6" stroke={color} strokeWidth="0.8" opacity="0.5" strokeLinecap="round" />
    
    {/* Personal sigil in center */}
    <circle cx="12" cy="4" r="1" fill={color} opacity="0.9" />
  </svg>
);

<<<<<<< HEAD
export const SimulatorIcon: React.FC<IconProps>   : any : any = ({ 
=======
export const SimulatorIcon: React.FC<IconProps>    = ({ 
>>>>>>> f32b1ca6
  size = 24, 
  color = 'currentColor', 
  className = '' 
}) => (
  <svg 
    width={size} 
    height={size} 
    viewBox="0 0 24 24" 
    fill="none" 
    className={className}
    xmlns="http://www.w3.org/2000/svg"
  >
    {/* Mystical gaming board/scrying surface */}
    <rect x="2" y="4" width="20" height="16" rx="3" stroke={color} strokeWidth="1.5" fill="none" />
    
    {/* Sacred geometry grid */}
    <path d="M8 4 L8 20" stroke={color} strokeWidth="0.5" opacity="0.6" />
    <path d="M16 4 L16 20" stroke={color} strokeWidth="0.5" opacity="0.6" />
    <path d="M2 10 L22 10" stroke={color} strokeWidth="0.5" opacity="0.6" />
    <path d="M2 14 L22 14" stroke={color} strokeWidth="0.5" opacity="0.6" />
    
    {/* Mystical gaming pieces */}
    <circle cx="6" cy="8" r="1" stroke={color} strokeWidth="0.8" fill="none" opacity="0.8" />
    <circle cx="12" cy="12" r="1.5" stroke={color} strokeWidth="0.8" fill={color} opacity="0.6" />
    <circle cx="18" cy="16" r="1" stroke={color} strokeWidth="0.8" fill="none" opacity="0.8" />
    
    {/* Energy connections */}
    <path d="M6 8 Q12 6 12 12 Q18 14 18 16" stroke={color} strokeWidth="0.6" opacity="0.5" fill="none" />
    
    {/* Arcane corners */}
    <circle cx="4" cy="6" r="0.5" fill={color} opacity="0.7" />
    <circle cx="20" cy="6" r="0.5" fill={color} opacity="0.7" />
    <circle cx="4" cy="18" r="0.5" fill={color} opacity="0.7" />
    <circle cx="20" cy="18" r="0.5" fill={color} opacity="0.7" />
  </svg>
);

<<<<<<< HEAD
export const RulesIcon: React.FC<IconProps>   : any : any = ({ 
=======
export const RulesIcon: React.FC<IconProps>    = ({ 
>>>>>>> f32b1ca6
  size = 24, 
  color = 'currentColor', 
  className = '' 
}) => (
  <svg 
    width={size} 
    height={size} 
    viewBox="0 0 24 24" 
    fill="none" 
    className={className}
    xmlns="http://www.w3.org/2000/svg"
  >
    {/* Ancient scroll with mystical writings */}
    <path d="M6 3 C5 3 4 4 4 5 L4 19 C4 20 5 21 6 21 L18 21 C19 21 20 20 20 19 L20 5 C20 4 19 3 18 3 L6 3 Z" 
          stroke={color} strokeWidth="1.5" fill="none" />
    
    {/* Scroll binding */}
    <path d="M4 7 L20 7" stroke={color} strokeWidth="1" />
    
    {/* Ancient text lines */}
    <path d="M7 10 L17 10" stroke={color} strokeWidth="0.8" opacity="0.7" />
    <path d="M7 12 L15 12" stroke={color} strokeWidth="0.8" opacity="0.7" />
    <path d="M7 14 L17 14" stroke={color} strokeWidth="0.8" opacity="0.7" />
    <path d="M7 16 L13 16" stroke={color} strokeWidth="0.8" opacity="0.7" />
    
    {/* Mystical seal/emblem */}
    <circle cx="12" cy="5" r="1.5" stroke={color} strokeWidth="1" fill="none" opacity="0.8" />
    <circle cx="12" cy="5" r="0.5" fill={color} opacity="0.9" />
    
    {/* Corner decorations */}
    <path d="M6 19 Q6 18 7 18" stroke={color} strokeWidth="0.6" opacity="0.6" strokeLinecap="round" />
    <path d="M18 19 Q18 18 17 18" stroke={color} strokeWidth="0.6" opacity="0.6" strokeLinecap="round" />
  </svg>
);

<<<<<<< HEAD
export const TournamentsIcon: React.FC<IconProps>   : any : any = ({ 
=======
export const TournamentsIcon: React.FC<IconProps>    = ({ 
>>>>>>> f32b1ca6
  size = 24, 
  color = 'currentColor', 
  className = '' 
}) => (
  <svg 
    width={size} 
    height={size} 
    viewBox="0 0 24 24" 
    fill="none" 
    className={className}
    xmlns="http://www.w3.org/2000/svg"
  >
    {/* Mystical trophy with arcane energy */}
    <path d="M8 21 L16 21" stroke={color} strokeWidth="1.5" strokeLinecap="round" />
    <path d="M12 17 L12 21" stroke={color} strokeWidth="1.5" />
    
    {/* Trophy cup */}
    <path d="M6 9 C6 5 8 3 12 3 C16 3 18 5 18 9 L18 13 C18 15 16 17 14 17 L10 17 C8 17 6 15 6 13 L6 9 Z" 
          stroke={color} strokeWidth="1.5" fill="none" />
    
    {/* Mystical handles */}
    <path d="M6 10 C4 10 3 9 3 8 C3 7 4 6 6 6" stroke={color} strokeWidth="1" fill="none" />
    <path d="M18 10 C20 10 21 9 21 8 C21 7 20 6 18 6" stroke={color} strokeWidth="1" fill="none" />
    
    {/* Arcane symbol in center */}
    <circle cx="12" cy="10" r="2.5" stroke={color} strokeWidth="1" fill="none" opacity="0.7" />
    <path d="M10 8 L14 8 L12 12 Z" stroke={color} strokeWidth="0.8" fill={color} opacity="0.6" />
    
    {/* Energy emanation */}
    <path d="M12 3 Q8 1 12 0 Q16 1 12 3" stroke={color} strokeWidth="0.6" opacity="0.5" fill="none" />
    <circle cx="8" cy="2" r="0.5" fill={color} opacity="0.6" />
    <circle cx="16" cy="2" r="0.5" fill={color} opacity="0.6" />
  </svg>
);

<<<<<<< HEAD
export const SocialIcon: React.FC<IconProps>   : any : any = ({ 
=======
export const SocialIcon: React.FC<IconProps>    = ({ 
>>>>>>> f32b1ca6
  size = 24, 
  color = 'currentColor', 
  className = '' 
}) => (
  <svg 
    width={size} 
    height={size} 
    viewBox="0 0 24 24" 
    fill="none" 
    className={className}
    xmlns="http://www.w3.org/2000/svg"
  >
    {/* Mystical circle of practitioners */}
    <circle cx="12" cy="12" r="9" stroke={color} strokeWidth="1.5" fill="none" />
    
    {/* Three mystical figures forming a trinity */}
    <circle cx="12" cy="6" r="2" stroke={color} strokeWidth="1" fill="none" opacity="0.8" />
    <circle cx="7" cy="16" r="2" stroke={color} strokeWidth="1" fill="none" opacity="0.8" />
    <circle cx="17" cy="16" r="2" stroke={color} strokeWidth="1" fill="none" opacity="0.8" />
    
    {/* Energy connections */}
    <path d="M10 7 L8 14" stroke={color} strokeWidth="0.8" opacity="0.6" />
    <path d="M14 7 L16 14" stroke={color} strokeWidth="0.8" opacity="0.6" />
    <path d="M9 16 L15 16" stroke={color} strokeWidth="0.8" opacity="0.6" />
    
    {/* Central mystical node */}
    <circle cx="12" cy="12" r="1.5" fill={color} opacity="0.7" />
    
    {/* Spiritual essence dots */}
    <circle cx="12" cy="6" r="0.5" fill={color} opacity="0.9" />
    <circle cx="7" cy="16" r="0.5" fill={color} opacity="0.9" />
    <circle cx="17" cy="16" r="0.5" fill={color} opacity="0.9" />
  </svg>
);

<<<<<<< HEAD
export const AnalyticsIcon: React.FC<IconProps>   : any : any = ({ 
=======
export const AnalyticsIcon: React.FC<IconProps>    = ({ 
>>>>>>> f32b1ca6
  size = 24, 
  color = 'currentColor', 
  className = '' 
}) => (
  <svg 
    width={size} 
    height={size} 
    viewBox="0 0 24 24" 
    fill="none" 
    className={className}
    xmlns="http://www.w3.org/2000/svg"
  >
    {/* Mystical divination chart */}
    <rect x="3" y="4" width="18" height="16" rx="2" stroke={color} strokeWidth="1.5" fill="none" />
    
    {/* Sacred geometry grid */}
    <path d="M3 8 L21 8" stroke={color} strokeWidth="0.5" opacity="0.6" />
    <path d="M3 12 L21 12" stroke={color} strokeWidth="0.5" opacity="0.6" />
    <path d="M3 16 L21 16" stroke={color} strokeWidth="0.5" opacity="0.6" />
    <path d="M8 4 L8 20" stroke={color} strokeWidth="0.5" opacity="0.6" />
    <path d="M13 4 L13 20" stroke={color} strokeWidth="0.5" opacity="0.6" />
    <path d="M18 4 L18 20" stroke={color} strokeWidth="0.5" opacity="0.6" />
    
    {/* Mystical data visualization - ascending energy bars */}
    <rect x="6" y="14" width="2" height="4" fill={color} opacity="0.7" />
    <rect x="11" y="10" width="2" height="8" fill={color} opacity="0.7" />
    <rect x="16" y="6" width="2" height="12" fill={color} opacity="0.7" />
    
    {/* Mystical connection lines */}
    <path d="M7 14 Q11 8 17 6" stroke={color} strokeWidth="1" opacity="0.5" fill="none" />
    
    {/* Sacred nodes */}
    <circle cx="7" cy="14" r="1" fill={color} opacity="0.9" />
    <circle cx="12" cy="10" r="1" fill={color} opacity="0.9" />
    <circle cx="17" cy="6" r="1" fill={color} opacity="0.9" />
    
    {/* Arcane corner symbols */}
    <circle cx="5" cy="6" r="0.5" fill={color} opacity="0.6" />
    <circle cx="19" cy="6" r="0.5" fill={color} opacity="0.6" />
  </svg>
);<|MERGE_RESOLUTION|>--- conflicted
+++ resolved
@@ -6,11 +6,7 @@
   className?: string;
 }
 
-<<<<<<< HEAD
-export const AccessibilityIcon: React.FC<IconProps>   : any : any = ({ 
-=======
 export const AccessibilityIcon: React.FC<IconProps>    = ({ 
->>>>>>> f32b1ca6
   size = 24, 
   color = 'currentColor', 
   className = '' 
@@ -48,11 +44,7 @@
   </svg>
 );
 
-<<<<<<< HEAD
-export const SearchIcon: React.FC<IconProps>   : any : any = ({ 
-=======
 export const SearchIcon: React.FC<IconProps>    = ({ 
->>>>>>> f32b1ca6
   size = 24, 
   color = 'currentColor', 
   className = '' 
@@ -82,11 +74,7 @@
   </svg>
 );
 
-<<<<<<< HEAD
-export const ProfileIcon: React.FC<IconProps>   : any : any = ({ 
-=======
 export const ProfileIcon: React.FC<IconProps>    = ({ 
->>>>>>> f32b1ca6
   size = 24, 
   color = 'currentColor', 
   className = '' 
@@ -117,11 +105,7 @@
   </svg>
 );
 
-<<<<<<< HEAD
-export const MenuIcon: React.FC<IconProps>   : any : any = ({ 
-=======
 export const MenuIcon: React.FC<IconProps>    = ({ 
->>>>>>> f32b1ca6
   size = 24, 
   color = 'currentColor', 
   className = '' 
@@ -154,11 +138,7 @@
   </svg>
 );
 
-<<<<<<< HEAD
-export const HomeIcon: React.FC<IconProps>   : any : any = ({ 
-=======
 export const HomeIcon: React.FC<IconProps>    = ({ 
->>>>>>> f32b1ca6
   size = 24, 
   color = 'currentColor', 
   className = '' 
@@ -190,11 +170,7 @@
   </svg>
 );
 
-<<<<<<< HEAD
-export const CardSearchIcon: React.FC<IconProps>   : any : any = ({ 
-=======
 export const CardSearchIcon: React.FC<IconProps>    = ({ 
->>>>>>> f32b1ca6
   size = 24, 
   color = 'currentColor', 
   className = '' 
@@ -231,11 +207,7 @@
   </svg>
 );
 
-<<<<<<< HEAD
-export const DeckSearchIcon: React.FC<IconProps>   : any : any = ({ 
-=======
 export const DeckSearchIcon: React.FC<IconProps>    = ({ 
->>>>>>> f32b1ca6
   size = 24, 
   color = 'currentColor', 
   className = '' 
@@ -271,11 +243,7 @@
   </svg>
 );
 
-<<<<<<< HEAD
-export const MyDecksIcon: React.FC<IconProps>   : any : any = ({ 
-=======
 export const MyDecksIcon: React.FC<IconProps>    = ({ 
->>>>>>> f32b1ca6
   size = 24, 
   color = 'currentColor', 
   className = '' 
@@ -308,11 +276,7 @@
   </svg>
 );
 
-<<<<<<< HEAD
-export const SimulatorIcon: React.FC<IconProps>   : any : any = ({ 
-=======
 export const SimulatorIcon: React.FC<IconProps>    = ({ 
->>>>>>> f32b1ca6
   size = 24, 
   color = 'currentColor', 
   className = '' 
@@ -350,11 +314,7 @@
   </svg>
 );
 
-<<<<<<< HEAD
-export const RulesIcon: React.FC<IconProps>   : any : any = ({ 
-=======
 export const RulesIcon: React.FC<IconProps>    = ({ 
->>>>>>> f32b1ca6
   size = 24, 
   color = 'currentColor', 
   className = '' 
@@ -390,11 +350,7 @@
   </svg>
 );
 
-<<<<<<< HEAD
-export const TournamentsIcon: React.FC<IconProps>   : any : any = ({ 
-=======
 export const TournamentsIcon: React.FC<IconProps>    = ({ 
->>>>>>> f32b1ca6
   size = 24, 
   color = 'currentColor', 
   className = '' 
@@ -430,11 +386,7 @@
   </svg>
 );
 
-<<<<<<< HEAD
-export const SocialIcon: React.FC<IconProps>   : any : any = ({ 
-=======
 export const SocialIcon: React.FC<IconProps>    = ({ 
->>>>>>> f32b1ca6
   size = 24, 
   color = 'currentColor', 
   className = '' 
@@ -470,11 +422,7 @@
   </svg>
 );
 
-<<<<<<< HEAD
-export const AnalyticsIcon: React.FC<IconProps>   : any : any = ({ 
-=======
 export const AnalyticsIcon: React.FC<IconProps>    = ({ 
->>>>>>> f32b1ca6
   size = 24, 
   color = 'currentColor', 
   className = '' 
