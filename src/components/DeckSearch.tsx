--- conflicted
+++ resolved
@@ -7,31 +7,6 @@
   onDeckSelect?: (deck: Deck) => void;
 }
 
-<<<<<<< HEAD
-export const DeckSearch: React.FC<DeckSearchProps>   : any : any = ({ onDeckSelect }) => {
-  const [searchTerm, setSearchTerm]    : any : any = useState('');
-  const [elementFilter, setElementFilter]    : any : any = useState('');
-  const [formatFilter, setFormatFilter]    : any : any = useState('');
-
-  // Available decks will be loaded from backend
-  const availableDecks: Deck[]    : any : any = [];
-
-  // Get unique values for filters
-  const elements    : any : any = useMemo(() => 
-    [...new Set(availableDecks.map(deck => deck.mainElement))].sort(), [availableDecks]);
-  const formats    : any : any = useMemo(() => 
-    [...new Set(availableDecks.map(deck => deck.format))].sort(), [availableDecks]);
-
-  // Filter decks based on search criteria
-  const filteredDecks    : any : any = useMemo(() => {
-    return availableDecks.filter(deck => {
-      const matchesSearch    : any : any = searchTerm === '' || 
-        deck.name.toLowerCase().includes(searchTerm.toLowerCase()) ||
-        deck.description.toLowerCase().includes(searchTerm.toLowerCase());
-      
-      const matchesElement    : any : any = elementFilter === '' || deck.mainElement === elementFilter;
-      const matchesFormat    : any : any = formatFilter === '' || deck.format === formatFilter;
-=======
 export const DeckSearch: React.FC<DeckSearchProps>    = ({ onDeckSelect }) => {
   const [searchTerm, setSearchTerm]     = useState('');
   const [elementFilter, setElementFilter]     = useState('');
@@ -55,37 +30,24 @@
       
       const matchesElement     = elementFilter === '' || deck.mainElement === elementFilter;
       const matchesFormat     = formatFilter === '' || deck.format === formatFilter;
->>>>>>> f89261d2
 
       return matchesSearch && matchesElement && matchesFormat;
     });
   }, [searchTerm, elementFilter, formatFilter, availableDecks]);
 
-<<<<<<< HEAD
-  const getDeckPreviewCards    : any : any = (deck: Deck) => {
-=======
   const getDeckPreviewCards     = (deck: Deck) => {
->>>>>>> f89261d2
     // Get first 3 cards from deck for preview
     return deck.cards.slice(0, 3)
       .map(cardId => cardDatabase.find(card => card.id === cardId))
       .filter(Boolean);
   };
 
-<<<<<<< HEAD
-  const handleAddToMyAccount    : any : any = (deck: Deck) => {
-=======
   const handleAddToMyAccount     = (deck: Deck) => {
->>>>>>> f89261d2
     console.log('Adding deck to my account:', deck.name);
     alert(`"${deck.name}" will be imported to your account... (Feature coming soon)`);
   };
 
-<<<<<<< HEAD
-  const handlePlayInSimulator    : any : any = (deck: Deck) => {
-=======
   const handlePlayInSimulator     = (deck: Deck) => {
->>>>>>> f89261d2
     console.log('Loading deck in simulator:', deck.name);
     alert(`Loading "${deck.name}" in simulator... (Feature coming soon)`);
   };
@@ -133,11 +95,7 @@
 
       <div className="card-grid">
         {filteredDecks.map(deck => {
-<<<<<<< HEAD
-          const previewCards    : any : any = getDeckPreviewCards(deck);
-=======
           const previewCards     = getDeckPreviewCards(deck);
->>>>>>> f89261d2
           
           return (
             <div 
