--- conflicted
+++ resolved
@@ -9,11 +9,7 @@
   to: { opacity: 1, transform: "scale(1) translateY(0)" },
 });
 
-<<<<<<< HEAD
-export const overlay: any : any = style({
-=======
 export const overlay = style({
->>>>>>> f89261d2
   position: "fixed",
   inset: 0,
   background: "rgba(0,0,0,0.85)",
@@ -24,11 +20,7 @@
   backdropFilter: "blur(10px)",
   animation: "loginOverlayFadeIn 0.3s ease-out",
 });
-<<<<<<< HEAD
-export const modal: any : any = style({
-=======
 export const modal = style({
->>>>>>> f89261d2
   background: "linear-gradient(135deg, #1a1a1a 0%, #0a0a0a 100%)",
   border: "2px solid #d4af37",
   borderRadius: 20,
@@ -41,11 +33,7 @@
     "0 20px 60px rgba(0,0,0,0.8), 0 0 30px rgba(212,175,55,0.3), inset 0 1px 0 rgba(212,175,55,0.1)",
   animation: "loginModalSlideIn 0.4s cubic-bezier(0.34, 1.56, 0.64, 1)",
 });
-<<<<<<< HEAD
-export const close: any : any = style({
-=======
 export const close = style({
->>>>>>> f89261d2
   position: "absolute",
   top: 20,
   right: 20,
@@ -58,27 +46,16 @@
   borderRadius: "50%",
   zIndex: 1,
 });
-<<<<<<< HEAD
-export const header: any : any = style({
-=======
 export const header = style({
->>>>>>> f89261d2
   textAlign: "center",
   padding: "40px",
   paddingBottom: 30,
   borderBottom: "1px solid rgba(212,175,55,0.2)",
 });
-<<<<<<< HEAD
-export const form: any : any = style({ padding: "30px 40px" });
-export const inputGroup: any : any = style({ marginBottom: 24 });
-export const passwordInput: any : any = style({ position: "relative" });
-export const textInput: any : any = style({
-=======
 export const form = style({ padding: "30px 40px" });
 export const inputGroup = style({ marginBottom: 24 });
 export const passwordInput = style({ position: "relative" });
 export const textInput = style({
->>>>>>> f89261d2
   width: "100%",
   height: 44,
   padding: "0 14px",
@@ -88,11 +65,7 @@
   color: "#fff",
   fontSize: 16,
 });
-<<<<<<< HEAD
-export const passwordToggle: any : any = style({
-=======
 export const passwordToggle = style({
->>>>>>> f89261d2
   position: "absolute",
   right: 16,
   top: "50%",
@@ -104,11 +77,7 @@
   padding: 8,
   borderRadius: 6,
 });
-<<<<<<< HEAD
-export const loginBtn: any : any = style({
-=======
 export const loginBtn = style({
->>>>>>> f89261d2
   width: "100%",
   background: "linear-gradient(135deg, #d4af37 0%, #b8941f 100%)",
   color: "#000",
@@ -123,42 +92,26 @@
   marginTop: 10,
   boxShadow: "0 4px 15px rgba(212,175,55,0.3)",
 });
-<<<<<<< HEAD
-export const divider: any : any = style({
-=======
 export const divider = style({
->>>>>>> f89261d2
   textAlign: "center",
   position: "relative",
   margin: "30px 40px",
   color: "#888",
   fontSize: 14,
 });
-<<<<<<< HEAD
-export const dividerSpan: any : any = style({
-=======
 export const dividerSpan = style({
->>>>>>> f89261d2
   background: "linear-gradient(135deg, #1a1a1a 0%, #0a0a0a 100%)",
   padding: "0 20px",
   position: "relative",
   zIndex: 1,
 });
-<<<<<<< HEAD
-export const socialSection: any : any = style({
-=======
 export const socialSection = style({
->>>>>>> f89261d2
   padding: "0 40px 20px 40px",
   display: "flex",
   flexDirection: "column",
   gap: 12,
 });
-<<<<<<< HEAD
-export const socialBtn: any : any = style({
-=======
 export const socialBtn = style({
->>>>>>> f89261d2
   display: "flex",
   alignItems: "center",
   gap: 12,
@@ -172,38 +125,22 @@
   cursor: "pointer",
   textAlign: "left",
 });
-<<<<<<< HEAD
-export const socialIcon: any : any = style({
-=======
 export const socialIcon = style({
->>>>>>> f89261d2
   fontSize: 20,
   width: 24,
   textAlign: "center",
 });
-<<<<<<< HEAD
-export const biometricSection: any : any = style({
-  padding: "20px 40px 30px 40px",
-  borderTop: "1px solid rgba(212,175,55,0.2)",
-});
-export const biometricButtons: any : any = style({
-=======
 export const biometricSection = style({
   padding: "20px 40px 30px 40px",
   borderTop: "1px solid rgba(212,175,55,0.2)",
 });
 export const biometricButtons = style({
->>>>>>> f89261d2
   display: "grid",
   gridTemplateColumns: "1fr 1fr",
   gap: 12,
   marginBottom: 25,
 });
-<<<<<<< HEAD
-export const biometricBtn: any : any = style({
-=======
 export const biometricBtn = style({
->>>>>>> f89261d2
   display: "flex",
   flexDirection: "column",
   alignItems: "center",
@@ -220,13 +157,8 @@
   textTransform: "uppercase",
   letterSpacing: 0.5,
 });
-<<<<<<< HEAD
-export const biometricIcon: any : any = style({ fontSize: 24 });
-export const biometricTip: any : any = style({
-=======
 export const biometricIcon = style({ fontSize: 24 });
 export const biometricTip = style({
->>>>>>> f89261d2
   background: "rgba(212,175,55,0.05)",
   border: "1px solid rgba(212,175,55,0.2)",
   borderRadius: 12,
@@ -234,11 +166,7 @@
   marginTop: 20,
   color: "#cccccc",
 });
-<<<<<<< HEAD
-export const footer: any : any = style({
-=======
 export const footer = style({
->>>>>>> f89261d2
   textAlign: "center",
   padding: "20px 40px 40px 40px",
   borderTop: "1px solid rgba(212,175,55,0.2)",
