import React, { useState, useMemo } from 'react';
import { 
  getAllRulesAsJSON,
  searchWithSynonyms,
  keywordAbilities,
  phaseDescriptions 
} from '../services/rulesParser';

interface JudgePortalProps {
  className?: string;
}

<<<<<<< HEAD
export const JudgePortal: React.FC<JudgePortalProps>   : any : any = ({ className }) => {
  const [searchQuery, setSearchQuery]    : any : any = useState('');
  const [selectedSection, setSelectedSection]    : any : any = useState<string>('');
  const [activeTab, setActiveTab]    : any : any = useState<'search' | 'sections' | 'keywords' | 'phases'>('search');
  
  // Search results
  const searchResults    : any : any = useMemo(() => {
=======
export const JudgePortal: React.FC<JudgePortalProps>    = ({ className }) => {
  const [searchQuery, setSearchQuery]     = useState('');
  const [selectedSection, setSelectedSection]     = useState<string>('');
  const [activeTab, setActiveTab]     = useState<'search' | 'sections' | 'keywords' | 'phases'>('search');
  
  // Search results
  const searchResults     = useMemo(() => {
>>>>>>> 52efd3f1
    if (!searchQuery.trim()) return [];
    return searchWithSynonyms(searchQuery.trim());
  }, [searchQuery]);
  
  // Get all rules for section browsing
<<<<<<< HEAD
  const allRules    : any : any = useMemo(() => getAllRulesAsJSON(), []);
  
  // Render search results
  const renderSearchResults    : any : any = () => {
=======
  const allRules     = useMemo(() => getAllRulesAsJSON(), []);
  
  // Render search results
  const renderSearchResults     = () => {
>>>>>>> 52efd3f1
    if (!searchQuery.trim()) {
      return (
        <div style={{ textAlign: 'center', color: '#666', padding: '2rem' }}>
          <p>Enter a search term to find relevant rules.</p>
          <p>Try searching for: "deck construction", "combat", "azoth", "life cards"</p>
        </div>
      );
    }
    
    if (searchResults.length === 0) {
      return (
        <div style={{ textAlign: 'center', color: '#666', padding: '2rem' }}>
          <p>No rules found for "{searchQuery}"</p>
          <p>Try a different search term or browse by section.</p>
        </div>
      );
    }
    
    return (
      <div style={{ display: 'flex', flexDirection: 'column', gap: '1rem' }}>
        {searchResults.map((rule, index) => (
          <div
            key={`${rule.section}-${index}`}
            style={{
              padding: '1rem',
              border: '1px solid #ddd',
              borderRadius: '8px',
              backgroundColor: '#f9f9f9'
            }}
          >
            <h3 style={{ margin: '0 0 0.5rem 0', color: '#333' }}>
              Section {rule.section}: {rule.title}
            </h3>
            <div style={{ whiteSpace: 'pre-wrap', lineHeight: '1.6' }}>
              {rule.content}
            </div>
            {rule.keywords.length > 0 && (
              <div style={{ marginTop: '0.5rem', fontSize: '0.9em', color: '#666' }}>
                <strong>Keywords:</strong> {rule.keywords.join(', ')}
              </div>
            )}
          </div>
        ))}
      </div>
    );
  };
  
  // Render rule sections
<<<<<<< HEAD
  const renderSections    : any : any = () => (
=======
  const renderSections     = () => (
>>>>>>> 52efd3f1
    <div style={{ display: 'grid', gap: '1rem', gridTemplateColumns: 'repeat(auto-fit, minmax(300px, 1fr))' }}>
      {allRules.rules.map(rule => (
        <div
          key={rule.section}
          style={{
            padding: '1rem',
            border: selectedSection === rule.section ? '2px solid #007bff' : '1px solid #ddd',
            borderRadius: '8px',
            backgroundColor: selectedSection === rule.section ? '#f0f8ff' : '#f9f9f9',
            cursor: 'pointer'
          }}
          onClick={() => setSelectedSection(selectedSection === rule.section ? '' : rule.section)}
        >
          <h3 style={{ margin: '0 0 0.5rem 0', color: '#333' }}>
            Section {rule.section}: {rule.title}
          </h3>
          {selectedSection === rule.section ? (
            <div style={{ whiteSpace: 'pre-wrap', lineHeight: '1.6', marginTop: '1rem' }}>
              {rule.content}
            </div>
          ) : (
            <p style={{ margin: 0, color: '#666' }}>
              {rule.content.substring(0, 100)}...
            </p>
          )}
        </div>
      ))}
    </div>
  );
  
  // Render keywords
<<<<<<< HEAD
  const renderKeywords    : any : any = () => (
=======
  const renderKeywords     = () => (
>>>>>>> 52efd3f1
    <div style={{ display: 'grid', gap: '1rem', gridTemplateColumns: 'repeat(auto-fit, minmax(250px, 1fr))' }}>
      {Object.entries(keywordAbilities).map(([keyword, definition]) => (
        <div
          key={keyword}
          style={{
            padding: '1rem',
            border: '1px solid #ddd',
            borderRadius: '8px',
            backgroundColor: '#f9f9f9'
          }}
        >
          <h4 style={{ margin: '0 0 0.5rem 0', color: '#333', textTransform: 'capitalize' }}>
            {keyword}
          </h4>
          <p style={{ margin: 0, lineHeight: '1.6' }}>
            {definition}
          </p>
        </div>
      ))}
    </div>
  );
  
  // Render phases
<<<<<<< HEAD
  const renderPhases    : any : any = () => (
=======
  const renderPhases     = () => (
>>>>>>> 52efd3f1
    <div style={{ display: 'flex', flexDirection: 'column', gap: '1rem' }}>
      {Object.entries(phaseDescriptions).map(([phase, description]) => (
        <div
          key={phase}
          style={{
            padding: '1rem',
            border: '1px solid #ddd',
            borderRadius: '8px',
            backgroundColor: '#f9f9f9'
          }}
        >
          <h4 style={{ margin: '0 0 0.5rem 0', color: '#333', textTransform: 'capitalize' }}>
            {phase.replace(/([A-Z])/g, ' $1').trim()}
          </h4>
          <p style={{ margin: 0, lineHeight: '1.6' }}>
            {description}
          </p>
        </div>
      ))}
    </div>
  );
  
  return (
    <div className={className} style={{ padding: '1rem', maxWidth: '1200px', margin: '0 auto' }}>
      <div style={{ textAlign: 'center', marginBottom: '2rem' }}>
        <h1 style={{ margin: '0 0 0.5rem 0' }}>KONIVRER Judge Portal</h1>
        <p style={{ color: '#666' }}>
          Official rules reference and search system for KONIVRER Azoth TCG
        </p>
      </div>
      
      {/* Tab Navigation */}
      <div style={{ 
        display: 'flex', 
        borderBottom: '1px solid #ddd', 
        marginBottom: '1rem',
        gap: '1px'
      }}>
        {[
          { key: 'search', label: 'Rule Search' },
          { key: 'sections', label: 'Browse Sections' },
          { key: 'keywords', label: 'Keyword Glossary' },
          { key: 'phases', label: 'Phase Tracker' }
        ].map(tab => (
          <button
            key={tab.key}
            style={{
              padding: '0.75rem 1rem',
              border: 'none',
              borderBottom: activeTab === tab.key ? '3px solid #007bff' : '3px solid transparent',
              backgroundColor: activeTab === tab.key ? '#f0f8ff' : 'transparent',
              color: activeTab === tab.key ? '#007bff' : '#666',
              cursor: 'pointer',
              fontSize: '1rem',
              fontWeight: activeTab === tab.key ? 'bold' : 'normal'
            }}
            onClick={() => setActiveTab(tab.key as any)}
          >
            {tab.label}
          </button>
        ))}
      </div>
      
      {/* Search Tab */}
      {activeTab === 'search' && (
        <div>
          <div style={{ marginBottom: '1rem' }}>
            <input
              type="text"
              placeholder="Search KONIVRER rules (e.g., 'deck construction', 'combat phase', 'azoth')"
              value={searchQuery}
              onChange={(e) => setSearchQuery(e.target.value)}
              style={{
                width: '100%',
                padding: '0.75rem',
                border: '1px solid #ddd',
                borderRadius: '8px',
                fontSize: '1rem'
              }}
            />
          </div>
          {renderSearchResults()}
        </div>
      )}
      
      {/* Sections Tab */}
      {activeTab === 'sections' && (
        <div>
          <p style={{ marginBottom: '1rem', color: '#666' }}>
            Click on any section to view the complete rule text.
          </p>
          {renderSections()}
        </div>
      )}
      
      {/* Keywords Tab */}
      {activeTab === 'keywords' && (
        <div>
          <p style={{ marginBottom: '1rem', color: '#666' }}>
            Complete glossary of KONIVRER keyword abilities.
          </p>
          {renderKeywords()}
        </div>
      )}
      
      {/* Phases Tab */}
      {activeTab === 'phases' && (
        <div>
          <p style={{ marginBottom: '1rem', color: '#666' }}>
            Detailed descriptions of each game phase in turn order.
          </p>
          {renderPhases()}
        </div>
      )}
      
      {/* Footer */}
      <div style={{ 
        marginTop: '3rem', 
        padding: '1rem', 
        borderTop: '1px solid #ddd', 
        textAlign: 'center',
        color: '#666',
        fontSize: '0.9rem'
      }}>
        <p>
          KONIVRER Judge Portal • Official Rules Reference • 
          <button
            style={{
              background: 'none',
              border: 'none',
              color: '#007bff',
              cursor: 'pointer',
              textDecoration: 'underline',
              marginLeft: '0.5rem'
            }}
            onClick={() => {
<<<<<<< HEAD
              const json    : any : any = JSON.stringify(getAllRulesAsJSON(), null, 2);
              const blob    : any : any = new Blob([json], { type: 'application/json' });
              const url    : any : any = URL.createObjectURL(blob);
              const a    : any : any = document.createElement('a');
=======
              const json     = JSON.stringify(getAllRulesAsJSON(), null, 2);
              const blob     = new Blob([json], { type: 'application/json' });
              const url     = URL.createObjectURL(blob);
              const a     = document.createElement('a');
>>>>>>> 52efd3f1
              a.href = url;
              a.download = 'konivrer-rules.json';
              a.click();
            }}
          >
            Export Rules as JSON
          </button>
        </p>
      </div>
    </div>
  );
};

export default JudgePortal;<|MERGE_RESOLUTION|>--- conflicted
+++ resolved
@@ -10,15 +10,6 @@
   className?: string;
 }
 
-<<<<<<< HEAD
-export const JudgePortal: React.FC<JudgePortalProps>   : any : any = ({ className }) => {
-  const [searchQuery, setSearchQuery]    : any : any = useState('');
-  const [selectedSection, setSelectedSection]    : any : any = useState<string>('');
-  const [activeTab, setActiveTab]    : any : any = useState<'search' | 'sections' | 'keywords' | 'phases'>('search');
-  
-  // Search results
-  const searchResults    : any : any = useMemo(() => {
-=======
 export const JudgePortal: React.FC<JudgePortalProps>    = ({ className }) => {
   const [searchQuery, setSearchQuery]     = useState('');
   const [selectedSection, setSelectedSection]     = useState<string>('');
@@ -26,23 +17,15 @@
   
   // Search results
   const searchResults     = useMemo(() => {
->>>>>>> 52efd3f1
     if (!searchQuery.trim()) return [];
     return searchWithSynonyms(searchQuery.trim());
   }, [searchQuery]);
   
   // Get all rules for section browsing
-<<<<<<< HEAD
-  const allRules    : any : any = useMemo(() => getAllRulesAsJSON(), []);
-  
-  // Render search results
-  const renderSearchResults    : any : any = () => {
-=======
   const allRules     = useMemo(() => getAllRulesAsJSON(), []);
   
   // Render search results
   const renderSearchResults     = () => {
->>>>>>> 52efd3f1
     if (!searchQuery.trim()) {
       return (
         <div style={{ textAlign: 'center', color: '#666', padding: '2rem' }}>
@@ -91,11 +74,7 @@
   };
   
   // Render rule sections
-<<<<<<< HEAD
-  const renderSections    : any : any = () => (
-=======
   const renderSections     = () => (
->>>>>>> 52efd3f1
     <div style={{ display: 'grid', gap: '1rem', gridTemplateColumns: 'repeat(auto-fit, minmax(300px, 1fr))' }}>
       {allRules.rules.map(rule => (
         <div
@@ -127,11 +106,7 @@
   );
   
   // Render keywords
-<<<<<<< HEAD
-  const renderKeywords    : any : any = () => (
-=======
   const renderKeywords     = () => (
->>>>>>> 52efd3f1
     <div style={{ display: 'grid', gap: '1rem', gridTemplateColumns: 'repeat(auto-fit, minmax(250px, 1fr))' }}>
       {Object.entries(keywordAbilities).map(([keyword, definition]) => (
         <div
@@ -155,11 +130,7 @@
   );
   
   // Render phases
-<<<<<<< HEAD
-  const renderPhases    : any : any = () => (
-=======
   const renderPhases     = () => (
->>>>>>> 52efd3f1
     <div style={{ display: 'flex', flexDirection: 'column', gap: '1rem' }}>
       {Object.entries(phaseDescriptions).map(([phase, description]) => (
         <div
@@ -296,17 +267,10 @@
               marginLeft: '0.5rem'
             }}
             onClick={() => {
-<<<<<<< HEAD
-              const json    : any : any = JSON.stringify(getAllRulesAsJSON(), null, 2);
-              const blob    : any : any = new Blob([json], { type: 'application/json' });
-              const url    : any : any = URL.createObjectURL(blob);
-              const a    : any : any = document.createElement('a');
-=======
               const json     = JSON.stringify(getAllRulesAsJSON(), null, 2);
               const blob     = new Blob([json], { type: 'application/json' });
               const url     = URL.createObjectURL(blob);
               const a     = document.createElement('a');
->>>>>>> 52efd3f1
               a.href = url;
               a.download = 'konivrer-rules.json';
               a.click();
