import React, { useState, useEffect } from 'react';
import { detectDevice, DeviceInfo } from '../utils/deviceDetection';
import { useKonivrverGameState } from '../hooks/useKonivrverGameState';
import type { Card, GameZone, KonivrverZoneType } from '../types/game';

interface KonivrverZoneProps {
  zone: GameZone;
  zoneType: KonivrverZoneType;
  onCardClick: (card: Card) => void;
  onCardDrag: (card: Card, zoneType: KonivrverZoneType) => void;
  onZoneDrop: (zoneType: KonivrverZoneType) => void;
  isDragTarget: boolean;
}

<<<<<<< HEAD
const KonivrverZone: React.FC<KonivrverZoneProps>   : any : any = ({
=======
const KonivrverZone: React.FC<KonivrverZoneProps>    = ({
>>>>>>> f32b1ca6
  zone,
  zoneType,
  onCardClick,
  onCardDrag,
  onZoneDrop,
  isDragTarget
}) => {
<<<<<<< HEAD
  const handleDragOver    : any : any = (e: React.DragEvent) => {
=======
  const handleDragOver     = (e: React.DragEvent) => {
>>>>>>> f32b1ca6
    if (isDragTarget) {
      e.preventDefault();
    }
  };

<<<<<<< HEAD
  const handleDrop    : any : any = (e: React.DragEvent) => {
=======
  const handleDrop     = (e: React.DragEvent) => {
>>>>>>> f32b1ca6
    if (isDragTarget) {
      e.preventDefault();
      onZoneDrop(zoneType);
    }
  };

<<<<<<< HEAD
  const zoneStyle: React.CSSProperties    : any : any = {
=======
  const zoneStyle: React.CSSProperties     = {
>>>>>>> f32b1ca6
    position: 'absolute',
    left: zone.position?.x || 0,
    top: zone.position?.y || 0,
    width: zone.position?.width || 100,
    height: zone.position?.height || 100,
    border: isDragTarget ? '3px solid #00ff00' : '2px solid #666',
    borderRadius: '8px',
    backgroundColor: isDragTarget ? 'rgba(0, 255, 0, 0.1)' : 'rgba(139, 69, 19, 0.2)',
    padding: '4px',
    overflow: 'hidden',
    display: 'flex',
    flexWrap: 'wrap',
    alignItems: 'flex-start',
    alignContent: 'flex-start'
  };

<<<<<<< HEAD
  const cardStyle: React.CSSProperties    : any : any = {
=======
  const cardStyle: React.CSSProperties     = {
>>>>>>> f32b1ca6
    width: '60px',
    height: '84px',
    backgroundColor: '#f4f4f4',
    border: '1px solid #333',
    borderRadius: '4px',
    margin: '2px',
    padding: '2px',
    fontSize: '10px',
    cursor: 'pointer',
    display: 'flex',
    flexDirection: 'column',
    justifyContent: 'space-between'
  };

  return (
    <div
      style={zoneStyle}
      onDragOver={handleDragOver}
      onDrop={handleDrop}
      title={zone.name}
    >
      <div style={{
        position: 'absolute',
        top: '-20px',
        left: '0',
        fontSize: '12px',
        fontWeight: 'bold',
        color: '#333',
        backgroundColor: 'rgba(255, 255, 255, 0.8)',
        padding: '2px 6px',
        borderRadius: '4px'
      }}>
        {zone.name} ({zone.cards.length})
      </div>
      
      {zone.cards.map((card, index) => (
        <div
          key={`${card.id}-${index}`}
          style={cardStyle}
          draggable
          onClick={() => onCardClick(card)}
          onDragStart={() => onCardDrag(card, zoneType)}
          title={card.name}
        >
          <div style={{ fontSize: '8px', fontWeight: 'bold', textAlign: 'center' }}>
            {card.name}
          </div>
          <div style={{ fontSize: '7px', textAlign: 'center' }}>
            {card.lesserType}
          </div>
          <div style={{ fontSize: '7px', textAlign: 'center' }}>
            {card.elements.join('/')}
          </div>
          <div style={{ fontSize: '7px', textAlign: 'center' }}>
            ⚡{card.azothCost}
          </div>
          {card.power && card.toughness && (
            <div style={{ fontSize: '7px', textAlign: 'center', fontWeight: 'bold' }}>
              {card.power}/{card.toughness}
            </div>
          )}
        </div>
      ))}
    </div>
  );
};

<<<<<<< HEAD
export const KonivrverSimulator: React.FC   : any : any = () => {
  const [device, setDevice]    : any : any = useState<DeviceInfo | null>(null);
  const [selectedCard, setSelectedCard]    : any : any = useState<Card | null>(null);
=======
export const KonivrverSimulator: React.FC    = () => {
  const [device, setDevice]     = useState<DeviceInfo | null>(null);
  const [selectedCard, setSelectedCard]     = useState<Card | null>(null);
>>>>>>> f32b1ca6
  
  const {
    gameState,
    dragState,
    getCurrentPlayerLife,
    startDrag,
    handleZoneDrop,
    nextPhase,
    drawCard,
    playCard
  } = useKonivrverGameState();

  useEffect(() => {
<<<<<<< HEAD
    const deviceInfo    : any : any = detectDevice();
=======
    const deviceInfo     = detectDevice();
>>>>>>> f32b1ca6
    setDevice(deviceInfo);
  }, []);

  if (!device) {
    return (
      <div style={{
        display: 'flex',
        justifyContent: 'center',
        alignItems: 'center',
        height: '100vh',
        background: '#0f0f0f',
        color: 'white',
        fontFamily: 'Inter, sans-serif'
      }}>
        Loading KONIVRER Simulator...
      </div>
    );
  }

<<<<<<< HEAD
  const currentPlayer    : any : any = gameState.players[gameState.currentPlayer];

  const handleCardClick    : any : any = (card: Card) => {
=======
  const currentPlayer     = gameState.players[gameState.currentPlayer];

  const handleCardClick     = (card: Card) => {
>>>>>>> f32b1ca6
    setSelectedCard(card);
    
    // If card is in hand and it's main phase, try to play it
    if (gameState.phase === 'main') {
<<<<<<< HEAD
      const isInHand    : any : any = currentPlayer.zones.hand.cards.some(c => c.id === card.id);
=======
      const isInHand     = currentPlayer.zones.hand.cards.some(c => c.id === card.id);
>>>>>>> f32b1ca6
      if (isInHand) {
        playCard(card);
        setSelectedCard(null);
      }
    }
  };

<<<<<<< HEAD
  const handleCardDrag    : any : any = (card: Card, zoneType: KonivrverZoneType) => {
    startDrag(card, zoneType);
  };

  const handleZoneDropProxy    : any : any = (zoneType: KonivrverZoneType) => {
=======
  const handleCardDrag     = (card: Card, zoneType: KonivrverZoneType) => {
    startDrag(card, zoneType);
  };

  const handleZoneDropProxy     = (zoneType: KonivrverZoneType) => {
>>>>>>> f32b1ca6
    handleZoneDrop(zoneType);
  };

  // Render phase indicator
<<<<<<< HEAD
  const renderPhaseIndicator    : any : any = () => (
=======
  const renderPhaseIndicator     = () => (
>>>>>>> f32b1ca6
    <div style={{
      position: 'absolute',
      top: '10px',
      left: '50%',
      transform: 'translateX(-50%)',
      backgroundColor: 'rgba(0, 100, 200, 0.9)',
      color: 'white',
      padding: '8px 16px',
      borderRadius: '8px',
      fontSize: '16px',
      fontWeight: 'bold',
      textTransform: 'capitalize',
      cursor: 'pointer',
      zIndex: 100
    }} onClick={nextPhase}>
      Turn {gameState.turn} - {gameState.phase}
    </div>
  );

  // Render player info
<<<<<<< HEAD
  const renderPlayerInfo    : any : any = () => (
=======
  const renderPlayerInfo     = () => (
>>>>>>> f32b1ca6
    <div style={{
      position: 'absolute',
      top: '60px',
      left: '10px',
      backgroundColor: 'rgba(0, 0, 0, 0.8)',
      color: 'white',
      padding: '12px',
      borderRadius: '8px',
      fontSize: '14px',
      zIndex: 100
    }}>
      <div><strong>{currentPlayer.name}</strong></div>
      <div>Life Cards: {getCurrentPlayerLife()}</div>
      <div style={{ marginTop: '8px' }}>
        <strong>Azoth Pool:</strong>
        {Object.entries(currentPlayer.azothPool).map(([element, amount]) => (
          amount > 0 && (
            <div key={element} style={{ fontSize: '12px' }}>
              {element}: {amount}
            </div>
          )
        ))}
      </div>
    </div>
  );

  // Render control buttons
<<<<<<< HEAD
  const renderControls    : any : any = () => (
=======
  const renderControls     = () => (
>>>>>>> f32b1ca6
    <div style={{
      position: 'absolute',
      top: '10px',
      right: '10px',
      display: 'flex',
      gap: '8px',
      zIndex: 100
    }}>
      <button
        style={{
          backgroundColor: 'rgba(0, 150, 0, 0.8)',
          color: 'white',
          border: 'none',
          padding: '8px 16px',
          borderRadius: '4px',
          cursor: 'pointer'
        }}
        onClick={drawCard}
      >
        Draw Card
      </button>
      <button
        style={{
          backgroundColor: 'rgba(150, 0, 0, 0.8)',
          color: 'white',
          border: 'none',
          padding: '8px 16px',
          borderRadius: '4px',
          cursor: 'pointer'
        }}
        onClick={() => window.location.reload()}
      >
        Reset Game
      </button>
    </div>
  );

  return (
    <div style={{
      width: '100vw',
      height: '100vh',
      background: 'linear-gradient(135deg, #2c1810 0%, #8b4513 50%, #2c1810 100%)',
      position: 'relative',
      overflow: 'hidden',
      fontFamily: 'Georgia, serif',
      userSelect: 'none'
    }}>
      {/* Game board background */}
      <div style={{
        position: 'absolute',
        top: '5%',
        left: '5%',
        right: '5%',
        bottom: '5%',
        backgroundColor: 'rgba(139, 69, 19, 0.3)',
        borderRadius: '20px',
        border: '4px solid #8B4513'
      }} />

      {/* UI Overlays */}
      {renderPhaseIndicator()}
      {renderPlayerInfo()}
      {renderControls()}

      {/* Game Zones */}
      {Object.entries(currentPlayer.zones).map(([zoneType, zone]) => (
        <KonivrverZone
          key={zoneType}
          zone={zone}
          zoneType={zoneType as KonivrverZoneType}
          onCardClick={handleCardClick}
          onCardDrag={handleCardDrag}
          onZoneDrop={handleZoneDropProxy}
          isDragTarget={dragState.validDropZones.includes(zoneType as KonivrverZoneType)}
        />
      ))}

      {/* Selected Card Details */}
      {selectedCard && (
        <div style={{
          position: 'fixed',
          top: '50%',
          left: '50%',
          transform: 'translate(-50%, -50%)',
          backgroundColor: 'rgba(0, 0, 0, 0.9)',
          color: 'white',
          padding: '20px',
          borderRadius: '8px',
          maxWidth: '400px',
          zIndex: 1000,
          border: '2px solid #666'
        }}>
          <h3>{selectedCard.name}</h3>
          <p><strong>Type:</strong> {selectedCard.lesserType}</p>
          <p><strong>Elements:</strong> {selectedCard.elements.join(', ')}</p>
          <p><strong>Azoth Cost:</strong> {selectedCard.azothCost}</p>
          {selectedCard.power && selectedCard.toughness && (
            <p><strong>Power/Toughness:</strong> {selectedCard.power}/{selectedCard.toughness}</p>
          )}
          <p><strong>Rules Text:</strong> {selectedCard.rulesText}</p>
          {selectedCard.abilities && selectedCard.abilities.length > 0 && (
            <p><strong>Abilities:</strong> {selectedCard.abilities.join(', ')}</p>
          )}
          <button
            style={{
              marginTop: '10px',
              padding: '8px 16px',
              backgroundColor: '#666',
              color: 'white',
              border: 'none',
              borderRadius: '4px',
              cursor: 'pointer'
            }}
            onClick={() => setSelectedCard(null)}
          >
            Close
          </button>
        </div>
      )}

      {/* Instructions */}
      <div style={{
        position: 'absolute',
        bottom: '10px',
        left: '50%',
        transform: 'translateX(-50%)',
        backgroundColor: 'rgba(0, 0, 0, 0.8)',
        color: 'white',
        padding: '8px 16px',
        borderRadius: '8px',
        fontSize: '12px',
        textAlign: 'center',
        zIndex: 100
      }}>
        Click cards in hand during Main phase to play them • Drag cards between zones • Click phase indicator to advance
      </div>
    </div>
  );
};<|MERGE_RESOLUTION|>--- conflicted
+++ resolved
@@ -12,11 +12,7 @@
   isDragTarget: boolean;
 }
 
-<<<<<<< HEAD
-const KonivrverZone: React.FC<KonivrverZoneProps>   : any : any = ({
-=======
 const KonivrverZone: React.FC<KonivrverZoneProps>    = ({
->>>>>>> f32b1ca6
   zone,
   zoneType,
   onCardClick,
@@ -24,32 +20,20 @@
   onZoneDrop,
   isDragTarget
 }) => {
-<<<<<<< HEAD
-  const handleDragOver    : any : any = (e: React.DragEvent) => {
-=======
   const handleDragOver     = (e: React.DragEvent) => {
->>>>>>> f32b1ca6
     if (isDragTarget) {
       e.preventDefault();
     }
   };
 
-<<<<<<< HEAD
-  const handleDrop    : any : any = (e: React.DragEvent) => {
-=======
   const handleDrop     = (e: React.DragEvent) => {
->>>>>>> f32b1ca6
     if (isDragTarget) {
       e.preventDefault();
       onZoneDrop(zoneType);
     }
   };
 
-<<<<<<< HEAD
-  const zoneStyle: React.CSSProperties    : any : any = {
-=======
   const zoneStyle: React.CSSProperties     = {
->>>>>>> f32b1ca6
     position: 'absolute',
     left: zone.position?.x || 0,
     top: zone.position?.y || 0,
@@ -66,11 +50,7 @@
     alignContent: 'flex-start'
   };
 
-<<<<<<< HEAD
-  const cardStyle: React.CSSProperties    : any : any = {
-=======
   const cardStyle: React.CSSProperties     = {
->>>>>>> f32b1ca6
     width: '60px',
     height: '84px',
     backgroundColor: '#f4f4f4',
@@ -138,15 +118,9 @@
   );
 };
 
-<<<<<<< HEAD
-export const KonivrverSimulator: React.FC   : any : any = () => {
-  const [device, setDevice]    : any : any = useState<DeviceInfo | null>(null);
-  const [selectedCard, setSelectedCard]    : any : any = useState<Card | null>(null);
-=======
 export const KonivrverSimulator: React.FC    = () => {
   const [device, setDevice]     = useState<DeviceInfo | null>(null);
   const [selectedCard, setSelectedCard]     = useState<Card | null>(null);
->>>>>>> f32b1ca6
   
   const {
     gameState,
@@ -160,11 +134,7 @@
   } = useKonivrverGameState();
 
   useEffect(() => {
-<<<<<<< HEAD
-    const deviceInfo    : any : any = detectDevice();
-=======
     const deviceInfo     = detectDevice();
->>>>>>> f32b1ca6
     setDevice(deviceInfo);
   }, []);
 
@@ -184,24 +154,14 @@
     );
   }
 
-<<<<<<< HEAD
-  const currentPlayer    : any : any = gameState.players[gameState.currentPlayer];
-
-  const handleCardClick    : any : any = (card: Card) => {
-=======
   const currentPlayer     = gameState.players[gameState.currentPlayer];
 
   const handleCardClick     = (card: Card) => {
->>>>>>> f32b1ca6
     setSelectedCard(card);
     
     // If card is in hand and it's main phase, try to play it
     if (gameState.phase === 'main') {
-<<<<<<< HEAD
-      const isInHand    : any : any = currentPlayer.zones.hand.cards.some(c => c.id === card.id);
-=======
       const isInHand     = currentPlayer.zones.hand.cards.some(c => c.id === card.id);
->>>>>>> f32b1ca6
       if (isInHand) {
         playCard(card);
         setSelectedCard(null);
@@ -209,28 +169,16 @@
     }
   };
 
-<<<<<<< HEAD
-  const handleCardDrag    : any : any = (card: Card, zoneType: KonivrverZoneType) => {
-    startDrag(card, zoneType);
-  };
-
-  const handleZoneDropProxy    : any : any = (zoneType: KonivrverZoneType) => {
-=======
   const handleCardDrag     = (card: Card, zoneType: KonivrverZoneType) => {
     startDrag(card, zoneType);
   };
 
   const handleZoneDropProxy     = (zoneType: KonivrverZoneType) => {
->>>>>>> f32b1ca6
     handleZoneDrop(zoneType);
   };
 
   // Render phase indicator
-<<<<<<< HEAD
-  const renderPhaseIndicator    : any : any = () => (
-=======
   const renderPhaseIndicator     = () => (
->>>>>>> f32b1ca6
     <div style={{
       position: 'absolute',
       top: '10px',
@@ -251,11 +199,7 @@
   );
 
   // Render player info
-<<<<<<< HEAD
-  const renderPlayerInfo    : any : any = () => (
-=======
   const renderPlayerInfo     = () => (
->>>>>>> f32b1ca6
     <div style={{
       position: 'absolute',
       top: '60px',
@@ -283,11 +227,7 @@
   );
 
   // Render control buttons
-<<<<<<< HEAD
-  const renderControls    : any : any = () => (
-=======
   const renderControls     = () => (
->>>>>>> f32b1ca6
     <div style={{
       position: 'absolute',
       top: '10px',
