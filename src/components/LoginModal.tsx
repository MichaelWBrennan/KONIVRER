--- conflicted
+++ resolved
@@ -7,15 +7,6 @@
   onClose: () => void;
 }
 
-<<<<<<< HEAD
-export const LoginModal: React.FC<LoginModalProps>   : any : any = ({ isOpen, onClose }) => {
-  const [email, setEmail]    : any : any = useState('');
-  const [password, setPassword]    : any : any = useState('');
-  const [showPassword, setShowPassword]    : any : any = useState(false);
-  const { login, isLoading, error, clearError }    : any : any = useAuth();
-
-  const handleSubmit    : any : any = async (e: React.FormEvent) => {
-=======
 export const LoginModal: React.FC<LoginModalProps>    = ({ isOpen, onClose }) => {
   const [email, setEmail]     = useState('');
   const [password, setPassword]     = useState('');
@@ -23,7 +14,6 @@
   const { login, isLoading, error, clearError }     = useAuth();
 
   const handleSubmit     = async (e: React.FormEvent) => {
->>>>>>> f32b1ca6
     e.preventDefault();
     clearError();
     try {
