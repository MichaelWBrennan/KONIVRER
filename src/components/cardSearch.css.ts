import { style } from "@vanilla-extract/css";

<<<<<<< HEAD
export const filtersRow: any : any = style({
=======
export const filtersRow = style({
>>>>>>> 5a593401
  display: "flex",
  alignItems: "center",
  gap: "0.5rem",
});
<<<<<<< HEAD
export const cardsGrid: any : any = style({
=======
export const cardsGrid = style({
>>>>>>> 5a593401
  display: "grid",
  gridTemplateColumns: "repeat(auto-fill, minmax(200px, 1fr))",
  gap: "1rem",
  padding: "1rem",
});
<<<<<<< HEAD
export const cardItem: any : any = style({
=======
export const cardItem = style({
>>>>>>> 5a593401
  borderRadius: 8,
  cursor: "pointer",
  overflow: "hidden",
  transition: "transform 0.2s, boxShadow 0.2s",
});
<<<<<<< HEAD
export const cardImg: any : any = style({ width: "100%", display: "block" });
export const pagination: any : any = style({
=======
export const cardImg = style({ width: "100%", display: "block" });
export const pagination = style({
>>>>>>> 5a593401
  display: "flex",
  justifyContent: "center",
  gap: "0.5rem",
  margin: "2rem 0",
});
<<<<<<< HEAD
export const pageButton: any : any = style({
=======
export const pageButton = style({
>>>>>>> 5a593401
  padding: "0.5rem 1rem",
  border: "1px solid var(--border-color)",
  background: "var(--secondary-bg)",
  cursor: "pointer",
});
<<<<<<< HEAD
export const paginationInfo: any : any = style({
  textAlign: "center",
  color: "var(--text-secondary)",
});
export const noResults: any : any = style({ textAlign: "center", padding: "2rem" });
=======
export const paginationInfo = style({
  textAlign: "center",
  color: "var(--text-secondary)",
});
export const noResults = style({ textAlign: "center", padding: "2rem" });
>>>>>>> 5a593401
<|MERGE_RESOLUTION|>--- conflicted
+++ resolved
@@ -1,66 +1,37 @@
 import { style } from "@vanilla-extract/css";
 
-<<<<<<< HEAD
-export const filtersRow: any : any = style({
-=======
 export const filtersRow = style({
->>>>>>> 5a593401
   display: "flex",
   alignItems: "center",
   gap: "0.5rem",
 });
-<<<<<<< HEAD
-export const cardsGrid: any : any = style({
-=======
 export const cardsGrid = style({
->>>>>>> 5a593401
   display: "grid",
   gridTemplateColumns: "repeat(auto-fill, minmax(200px, 1fr))",
   gap: "1rem",
   padding: "1rem",
 });
-<<<<<<< HEAD
-export const cardItem: any : any = style({
-=======
 export const cardItem = style({
->>>>>>> 5a593401
   borderRadius: 8,
   cursor: "pointer",
   overflow: "hidden",
   transition: "transform 0.2s, boxShadow 0.2s",
 });
-<<<<<<< HEAD
-export const cardImg: any : any = style({ width: "100%", display: "block" });
-export const pagination: any : any = style({
-=======
 export const cardImg = style({ width: "100%", display: "block" });
 export const pagination = style({
->>>>>>> 5a593401
   display: "flex",
   justifyContent: "center",
   gap: "0.5rem",
   margin: "2rem 0",
 });
-<<<<<<< HEAD
-export const pageButton: any : any = style({
-=======
 export const pageButton = style({
->>>>>>> 5a593401
   padding: "0.5rem 1rem",
   border: "1px solid var(--border-color)",
   background: "var(--secondary-bg)",
   cursor: "pointer",
 });
-<<<<<<< HEAD
-export const paginationInfo: any : any = style({
-  textAlign: "center",
-  color: "var(--text-secondary)",
-});
-export const noResults: any : any = style({ textAlign: "center", padding: "2rem" });
-=======
 export const paginationInfo = style({
   textAlign: "center",
   color: "var(--text-secondary)",
 });
-export const noResults = style({ textAlign: "center", padding: "2rem" });
->>>>>>> 5a593401
+export const noResults = style({ textAlign: "center", padding: "2rem" });