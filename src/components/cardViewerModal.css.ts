--- conflicted
+++ resolved
@@ -1,10 +1,6 @@
 import { style } from "@vanilla-extract/css";
 
-<<<<<<< HEAD
-export const overlay: any : any = style({
-=======
 export const overlay = style({
->>>>>>> f89261d2
   position: "fixed",
   inset: 0,
   backgroundColor: "rgba(0,0,0,0.7)",
@@ -13,20 +9,12 @@
   justifyContent: "center",
   zIndex: 1000,
 });
-<<<<<<< HEAD
-export const content: any : any = style({
-=======
 export const content = style({
->>>>>>> f89261d2
   position: "relative",
   maxWidth: "80vw",
   maxHeight: "80vh",
 });
-<<<<<<< HEAD
-export const closeBtn: any : any = style({
-=======
 export const closeBtn = style({
->>>>>>> f89261d2
   position: "absolute",
   top: "-1rem",
   right: "-1rem",
@@ -40,15 +28,9 @@
   fontSize: "1.5rem",
   lineHeight: "1",
 });
-<<<<<<< HEAD
-export const loading: any : any = style({ color: "white", fontSize: "2rem" });
-export const error: any : any = style({ color: "red", fontSize: "1.5rem" });
-export const image: any : any = style({
-=======
 export const loading = style({ color: "white", fontSize: "2rem" });
 export const error = style({ color: "red", fontSize: "1.5rem" });
 export const image = style({
->>>>>>> f89261d2
   width: "100%",
   height: "100%",
   objectFit: "contain",
