import React, { useState, useEffect } from 'react';
import { 
  Container,
  Row,
  Col,
  Card,
  Button,
  Form,
  Badge,
  Spinner,
  Alert,
  InputGroup,
} from 'react-bootstrap';
import { 
  Calendar,
  Users,
  MapPin,
  Filter,
  Plus,
  Search,
  Wifi,
  WifiOff,
  Trophy,
  Star,
} from 'lucide-react';
import { NotificationService } from '../../services/notifications';

interface Event {
  id: string;
  name: string;
  description?: string;
  format: string;
  pairingType: string;
  status: string;
  startAt: string;
  endAt?: string;
  venue: {
    type: 'online' | 'offline' | 'hybrid';
    location?: string;
    onlineUrl?: string;
  };
  settings: {
    maxPlayers: number;
    minPlayers: number;
    buyIn?: number;
    currency?: string;
  };
  organizer: {
    username: string;
    displayName: string;
  };
  registeredPlayers: number;
  waitlistedPlayers: number;
  isRegistrationOpen: boolean;
  isFeatured: boolean;
  isSanctioned: boolean;
}

interface EventSearchFilters {
  format?: string;
  status?: string;
  venueType?: string;
  search?: string;
  startDateFrom?: string;
  startDateTo?: string;
  page?: number;
  limit?: number;
}

<<<<<<< HEAD
const EventList: React.FC   : any : any = () => {
  const [events, setEvents]    : any : any = useState<Event[]>([]);
  const [loading, setLoading]    : any : any = useState(true);
  const [error, setError]    : any : any = useState<string | null>(null);
  const [filters, setFilters]    : any : any = useState<EventSearchFilters>({
    page: 1,
    limit: 10,
  });
  const [showFilters, setShowFilters]    : any : any = useState(false);
  const [total, setTotal]    : any : any = useState(0);
=======
const EventList: React.FC    = () => {
  const [events, setEvents]     = useState<Event[]>([]);
  const [loading, setLoading]     = useState(true);
  const [error, setError]     = useState<string | null>(null);
  const [filters, setFilters]     = useState<EventSearchFilters>({
    page: 1,
    limit: 10,
  });
  const [showFilters, setShowFilters]     = useState(false);
  const [total, setTotal]     = useState(0);
>>>>>>> 5a593401

  useEffect(() => {
    fetchEvents();
  }, [filters]);

<<<<<<< HEAD
  const fetchEvents    : any : any = async () => {
    try {
      setLoading(true);
      const queryParams    : any : any = new URLSearchParams();
=======
  const fetchEvents     = async () => {
    try {
      setLoading(true);
      const queryParams     = new URLSearchParams();
>>>>>>> 5a593401
      
      Object.entries(filters).forEach(([key, value]) => {
        if (value !== undefined && value !== '') {
          queryParams.append(key, value.toString());
        }
      });

<<<<<<< HEAD
      const response    : any : any = await fetch(`/api/events?${queryParams}`);
=======
      const response     = await fetch(`/api/events?${queryParams}`);
>>>>>>> 5a593401
      
      if (!response.ok) {
        throw new Error('Failed to fetch events');
      }

<<<<<<< HEAD
      const data    : any : any = await response.json();
=======
      const data     = await response.json();
>>>>>>> 5a593401
      setEvents(data.events);
      setTotal(data.total);
    } catch (err) {
      setError(err instanceof Error ? err.message : 'An error occurred');
    } finally {
      setLoading(false);
    }
  };

<<<<<<< HEAD
  const handleFilterChange    : any : any = (key: keyof EventSearchFilters, value: any) => {
=======
  const handleFilterChange     = (key: keyof EventSearchFilters, value: any) => {
>>>>>>> 5a593401
    setFilters(prev => ({
      ...prev,
      [key]: value,
      page: key !== 'page' ? 1 : value, // Reset page when other filters change
    }));
  };

<<<<<<< HEAD
  const handleSearch    : any : any = (searchTerm: string) => {
    handleFilterChange('search', searchTerm);
  };

  const handleEventRegister    : any : any = async (event: Event) => {
=======
  const handleSearch     = (searchTerm: string) => {
    handleFilterChange('search', searchTerm);
  };

  const handleEventRegister     = async (event: Event) => {
>>>>>>> 5a593401
    try {
      // Register for event first
      console.log('Registering for event:', event.id);
      
      // TODO: Implement actual event registration API call
<<<<<<< HEAD
      // const response    : any : any = await fetch(`/api/events/${event.id}/register`, {
=======
      // const response     = await fetch(`/api/events/${event.id}/register`, {
>>>>>>> 5a593401
      //   method: 'POST',
      //   headers: {
      //     'Authorization': `Bearer ${localStorage.getItem('authToken')}`,
      //     'Content-Type': 'application/json',
      //   },
      // });
      
      // if (!response.ok) {
      //   throw new Error('Failed to register for event');
      // }
      
      // After successful registration, request notification permission if not already granted
<<<<<<< HEAD
      const notificationService    : any : any = NotificationService.getInstance();
      if (Notification.permission === 'default') {
        const granted    : any : any = await notificationService.requestPermission();
=======
      const notificationService     = NotificationService.getInstance();
      if (Notification.permission === 'default') {
        const granted     = await notificationService.requestPermission();
>>>>>>> 5a593401
        if (granted) {
          // Send a welcome notification to confirm notifications are working
          notificationService.sendNotification(
            'registration_accepted',
            'Registration Successful!',
            `You've successfully registered for ${event.name}. You'll receive notifications about tournament updates.`,
            { eventName: event.name },
            event.id
          );
        } else {
          // Still show success even if notifications aren't enabled
          alert(`Successfully registered for ${event.name}!`);
        }
      } else {
        // User already has granted or denied permission, just show success
        alert(`Successfully registered for ${event.name}!`);
      }
      
      // Refresh events list to update registration status
      fetchEvents();
    } catch (error) {
      console.error('Failed to register for event:', error);
      alert('Failed to register for event. Please try again.');
    }
  };

<<<<<<< HEAD
  const formatDate    : any : any = (dateString: string) => {
    const date    : any : any = new Date(dateString);
    return date.toLocaleDateString() + ' ' + date.toLocaleTimeString([], { hour: '2-digit', minute: '2-digit' });
  };

  const getStatusBadgeVariant    : any : any = (status: string) => {
=======
  const formatDate     = (dateString: string) => {
    const date     = new Date(dateString);
    return date.toLocaleDateString() + ' ' + date.toLocaleTimeString([], { hour: '2-digit', minute: '2-digit' });
  };

  const getStatusBadgeVariant     = (status: string) => {
>>>>>>> 5a593401
    switch (status) {
      case 'Registration Open': return 'success';
      case 'In Progress': return 'primary';
      case 'Completed': return 'secondary';
      case 'Cancelled': return 'danger';
      default: return 'light';
    }
  };

<<<<<<< HEAD
  const getVenueIcon    : any : any = (venueType: string) => {
=======
  const getVenueIcon     = (venueType: string) => {
>>>>>>> 5a593401
    switch (venueType) {
      case 'online': return <Wifi className="me-1" size={16} />;
      case 'offline': return <MapPin className="me-1" size={16} />;
      case 'hybrid': return <><Wifi className="me-1" size={12} /><WifiOff className="me-1" size={12} /></>;
      default: return <MapPin className="me-1" size={16} />;
    }
  };

  return (
    <Container fluid className="px-2 py-3">
      {/* Mobile-First Header */}
      <Row className="mb-3">
        <Col>
          <div className="d-flex justify-content-between align-items-center mb-3">
            <h2 className="h4 mb-0">Events</h2>
            <div className="d-flex gap-2">
              <Button 
                variant="outline-secondary" 
                size="sm"
                onClick={() => setShowFilters(!showFilters)}
              >
                <Filter size={16} />
              </Button>
              <Button variant="primary" size="sm">
                <Plus size={16} className="me-1" />
                Create
              </Button>
            </div>
          </div>

          {/* Search Bar */}
          <InputGroup className="mb-3">
            <Form.Control
              placeholder="Search events..."
              value={filters.search || ''}
              onChange={(e) => handleSearch(e.target.value)}
            />
            <Button variant="outline-secondary">
              <Search size={16} />
            </Button>
          </InputGroup>
        </Col>
      </Row>

      {/* Collapsible Filters */}
      {showFilters && (
        <Row className="mb-3">
          <Col>
            <Card className="border-0 bg-light">
              <Card.Body className="py-2">
                <Row className="g-2">
                  <Col xs={6} sm={3}>
                    <Form.Select 
                      size="sm"
                      value={filters.format || ''}
                      onChange={(e) => handleFilterChange('format', e.target.value)}
                    >
                      <option value="">All Formats</option>
                      <option value="Standard">Standard</option>
                      <option value="Draft">Draft</option>
                      <option value="Sealed">Sealed</option>
                      <option value="Commander">Commander</option>
                    </Form.Select>
                  </Col>
                  <Col xs={6} sm={3}>
                    <Form.Select 
                      size="sm"
                      value={filters.status || ''}
                      onChange={(e) => handleFilterChange('status', e.target.value)}
                    >
                      <option value="">All Status</option>
                      <option value="Registration Open">Open</option>
                      <option value="In Progress">Running</option>
                      <option value="Completed">Finished</option>
                    </Form.Select>
                  </Col>
                  <Col xs={6} sm={3}>
                    <Form.Select 
                      size="sm"
                      value={filters.venueType || ''}
                      onChange={(e) => handleFilterChange('venueType', e.target.value)}
                    >
                      <option value="">All Venues</option>
                      <option value="online">Online</option>
                      <option value="offline">In-Person</option>
                      <option value="hybrid">Hybrid</option>
                    </Form.Select>
                  </Col>
                  <Col xs={6} sm={3}>
                    <Button 
                      variant="outline-secondary" 
                      size="sm" 
                      className="w-100"
                      onClick={() => setFilters({ page: 1, limit: 10 })}
                    >
                      Clear
                    </Button>
                  </Col>
                </Row>
              </Card.Body>
            </Card>
          </Col>
        </Row>
      )}

      {/* Loading State */}
      {loading && (
        <div className="text-center py-4">
          <Spinner animation="border" role="status" />
          <div className="mt-2">Loading events...</div>
        </div>
      )}

      {/* Error State */}
      {error && (
        <Alert variant="danger" dismissible onClose={() => setError(null)}>
          {error}
        </Alert>
      )}

      {/* Event List */}
      {!loading && !error && (
        <>
          <Row className="g-3">
            {events.map((event) => (
              <Col xs={12} md={6} lg={4} key={event.id}>
                <Card className="h-100 shadow-sm border-0">
                  <Card.Header className="border-0 bg-white pb-0">
                    <div className="d-flex justify-content-between align-items-start">
                      <div className="d-flex align-items-center">
                        {event.isFeatured && <Star size={16} className="text-warning me-1" />}
                        {event.isSanctioned && <Trophy size={16} className="text-info me-1" />}
                      </div>
                      <Badge bg={getStatusBadgeVariant(event.status)}>
                        {event.status}
                      </Badge>
                    </div>
                  </Card.Header>
                  
                  <Card.Body className="pt-0">
                    <h5 className="card-title mb-2 text-truncate">{event.name}</h5>
                    
                    {event.description && (
                      <p className="text-muted small mb-3" style={{ 
                        display: '-webkit-box',
                        WebkitLineClamp: 2,
                        WebkitBoxOrient: 'vertical',
                        overflow: 'hidden'
                      }}>
                        {event.description}
                      </p>
                    )}

                    <div className="mb-3">
                      <div className="d-flex align-items-center mb-1">
                        <Calendar size={14} className="text-muted me-2" />
                        <small className="text-muted">
                          {formatDate(event.startAt)}
                        </small>
                      </div>
                      
                      <div className="d-flex align-items-center mb-1">
                        {getVenueIcon(event.venue.type)}
                        <small className="text-muted">
                          {event.venue.type === 'online' ? 'Online Event' : 
                           event.venue.location || 'TBD'}
                        </small>
                      </div>

                      <div className="d-flex align-items-center mb-1">
                        <Users size={14} className="text-muted me-2" />
                        <small className="text-muted">
                          {event.registeredPlayers}/{event.settings.maxPlayers} players
                          {event.waitlistedPlayers > 0 && 
                            ` (+${event.waitlistedPlayers} waitlisted)`}
                        </small>
                      </div>
                    </div>

                    <div className="d-flex justify-content-between align-items-center mb-2">
                      <Badge bg="light" text="dark" className="me-2">
                        {event.format}
                      </Badge>
                      <Badge bg="light" text="dark">
                        {event.pairingType}
                      </Badge>
                    </div>

                    {event.settings.buyIn && (
                      <div className="mb-2">
                        <small className="text-muted">
                          Entry Fee: {event.settings.currency || '$'}{event.settings.buyIn}
                        </small>
                      </div>
                    )}

                    <small className="text-muted">
                      Organized by {event.organizer.displayName}
                    </small>
                  </Card.Body>

                  <Card.Footer className="border-0 bg-white pt-0">
                    <div className="d-grid gap-2">
                      <Button 
                        variant={event.isRegistrationOpen ? "primary" : "outline-secondary"}
                        size="sm"
                        disabled={!event.isRegistrationOpen}
                        onClick={() => event.isRegistrationOpen ? handleEventRegister(event) : null}
                      >
                        {event.isRegistrationOpen ? 'Register' : 'View Details'}
                      </Button>
                    </div>
                  </Card.Footer>
                </Card>
              </Col>
            ))}
          </Row>

          {/* Pagination */}
          {total > filters.limit! && (
            <Row className="mt-4">
              <Col>
                <div className="d-flex justify-content-center">
                  <Button 
                    variant="outline-primary"
                    disabled={filters.page === 1}
                    onClick={() => handleFilterChange('page', filters.page! - 1)}
                    className="me-2"
                  >
                    Previous
                  </Button>
                  <span className="align-self-center mx-3">
                    Page {filters.page} of {Math.ceil(total / filters.limit!)}
                  </span>
                  <Button 
                    variant="outline-primary"
                    disabled={filters.page! >= Math.ceil(total / filters.limit!)}
                    onClick={() => handleFilterChange('page', filters.page! + 1)}
                  >
                    Next
                  </Button>
                </div>
              </Col>
            </Row>
          )}

          {/* Empty State */}
          {events.length === 0 && (
            <div className="text-center py-5">
              <Calendar size={48} className="text-muted mb-3" />
              <h5 className="text-muted">No events found</h5>
              <p className="text-muted">
                Try adjusting your filters or check back later for new events.
              </p>
            </div>
          )}
        </>
      )}
    </Container>
  );
};

export default EventList;<|MERGE_RESOLUTION|>--- conflicted
+++ resolved
@@ -67,18 +67,6 @@
   limit?: number;
 }
 
-<<<<<<< HEAD
-const EventList: React.FC   : any : any = () => {
-  const [events, setEvents]    : any : any = useState<Event[]>([]);
-  const [loading, setLoading]    : any : any = useState(true);
-  const [error, setError]    : any : any = useState<string | null>(null);
-  const [filters, setFilters]    : any : any = useState<EventSearchFilters>({
-    page: 1,
-    limit: 10,
-  });
-  const [showFilters, setShowFilters]    : any : any = useState(false);
-  const [total, setTotal]    : any : any = useState(0);
-=======
 const EventList: React.FC    = () => {
   const [events, setEvents]     = useState<Event[]>([]);
   const [loading, setLoading]     = useState(true);
@@ -89,23 +77,15 @@
   });
   const [showFilters, setShowFilters]     = useState(false);
   const [total, setTotal]     = useState(0);
->>>>>>> 5a593401
 
   useEffect(() => {
     fetchEvents();
   }, [filters]);
 
-<<<<<<< HEAD
-  const fetchEvents    : any : any = async () => {
-    try {
-      setLoading(true);
-      const queryParams    : any : any = new URLSearchParams();
-=======
   const fetchEvents     = async () => {
     try {
       setLoading(true);
       const queryParams     = new URLSearchParams();
->>>>>>> 5a593401
       
       Object.entries(filters).forEach(([key, value]) => {
         if (value !== undefined && value !== '') {
@@ -113,21 +93,13 @@
         }
       });
 
-<<<<<<< HEAD
-      const response    : any : any = await fetch(`/api/events?${queryParams}`);
-=======
       const response     = await fetch(`/api/events?${queryParams}`);
->>>>>>> 5a593401
       
       if (!response.ok) {
         throw new Error('Failed to fetch events');
       }
 
-<<<<<<< HEAD
-      const data    : any : any = await response.json();
-=======
       const data     = await response.json();
->>>>>>> 5a593401
       setEvents(data.events);
       setTotal(data.total);
     } catch (err) {
@@ -137,11 +109,7 @@
     }
   };
 
-<<<<<<< HEAD
-  const handleFilterChange    : any : any = (key: keyof EventSearchFilters, value: any) => {
-=======
   const handleFilterChange     = (key: keyof EventSearchFilters, value: any) => {
->>>>>>> 5a593401
     setFilters(prev => ({
       ...prev,
       [key]: value,
@@ -149,29 +117,17 @@
     }));
   };
 
-<<<<<<< HEAD
-  const handleSearch    : any : any = (searchTerm: string) => {
-    handleFilterChange('search', searchTerm);
-  };
-
-  const handleEventRegister    : any : any = async (event: Event) => {
-=======
   const handleSearch     = (searchTerm: string) => {
     handleFilterChange('search', searchTerm);
   };
 
   const handleEventRegister     = async (event: Event) => {
->>>>>>> 5a593401
     try {
       // Register for event first
       console.log('Registering for event:', event.id);
       
       // TODO: Implement actual event registration API call
-<<<<<<< HEAD
-      // const response    : any : any = await fetch(`/api/events/${event.id}/register`, {
-=======
       // const response     = await fetch(`/api/events/${event.id}/register`, {
->>>>>>> 5a593401
       //   method: 'POST',
       //   headers: {
       //     'Authorization': `Bearer ${localStorage.getItem('authToken')}`,
@@ -184,15 +140,9 @@
       // }
       
       // After successful registration, request notification permission if not already granted
-<<<<<<< HEAD
-      const notificationService    : any : any = NotificationService.getInstance();
-      if (Notification.permission === 'default') {
-        const granted    : any : any = await notificationService.requestPermission();
-=======
       const notificationService     = NotificationService.getInstance();
       if (Notification.permission === 'default') {
         const granted     = await notificationService.requestPermission();
->>>>>>> 5a593401
         if (granted) {
           // Send a welcome notification to confirm notifications are working
           notificationService.sendNotification(
@@ -219,21 +169,12 @@
     }
   };
 
-<<<<<<< HEAD
-  const formatDate    : any : any = (dateString: string) => {
-    const date    : any : any = new Date(dateString);
-    return date.toLocaleDateString() + ' ' + date.toLocaleTimeString([], { hour: '2-digit', minute: '2-digit' });
-  };
-
-  const getStatusBadgeVariant    : any : any = (status: string) => {
-=======
   const formatDate     = (dateString: string) => {
     const date     = new Date(dateString);
     return date.toLocaleDateString() + ' ' + date.toLocaleTimeString([], { hour: '2-digit', minute: '2-digit' });
   };
 
   const getStatusBadgeVariant     = (status: string) => {
->>>>>>> 5a593401
     switch (status) {
       case 'Registration Open': return 'success';
       case 'In Progress': return 'primary';
@@ -243,11 +184,7 @@
     }
   };
 
-<<<<<<< HEAD
-  const getVenueIcon    : any : any = (venueType: string) => {
-=======
   const getVenueIcon     = (venueType: string) => {
->>>>>>> 5a593401
     switch (venueType) {
       case 'online': return <Wifi className="me-1" size={16} />;
       case 'offline': return <MapPin className="me-1" size={16} />;
