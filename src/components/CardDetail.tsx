--- conflicted
+++ resolved
@@ -7,11 +7,7 @@
   onClose: () => void;
 }
 
-<<<<<<< HEAD
-export const CardDetail: React.FC<CardDetailProps>   : any : any = ({ card, onClose }) => {
-=======
 export const CardDetail: React.FC<CardDetailProps>    = ({ card, onClose }) => {
->>>>>>> f89261d2
   return (
     <div className={st.overlay} onClick={onClose}>
       <div className={st.modal} onClick={(e) => e.stopPropagation()}>
@@ -27,11 +23,7 @@
               alt={card.name}
               className={st.cardImage}
               onError={(e) => {
-<<<<<<< HEAD
-                const target    : any : any = e.target as HTMLImageElement;
-=======
                 const target     = e.target as HTMLImageElement;
->>>>>>> f89261d2
                 target.src = card.imageUrl;
               }}
             />
