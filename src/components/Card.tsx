--- conflicted
+++ resolved
@@ -16,11 +16,7 @@
   isInHand?: boolean;
 }
 
-<<<<<<< HEAD
-export const Card: React.FC<CardProps>   : any : any = ({
-=======
 export const Card: React.FC<CardProps>    = ({
->>>>>>> f89261d2
   card,
   device,
   dragState,
@@ -32,41 +28,24 @@
   size,
   isInHand = false
 }) => {
-<<<<<<< HEAD
-  const [isHovered, setIsHovered]    : any : any = useState(false);
-  const [touchState, setTouchState]    : any : any = useState<TouchState>({
-=======
   const [isHovered, setIsHovered]     = useState(false);
   const [touchState, setTouchState]     = useState<TouchState>({
->>>>>>> f89261d2
     isLongPress: false,
     touchStartTime: 0,
     touchPosition: { x: 0, y: 0 }
   });
   
-<<<<<<< HEAD
-  const cardRef    : any : any = useRef<HTMLDivElement>(null);
-  const longPressTimer    : any : any = useRef<number | null>(null);
-
-  // Card dimensions based on device and context
-  const cardSize    : any : any = size || (device.isMobile 
-=======
   const cardRef     = useRef<HTMLDivElement>(null);
   const longPressTimer     = useRef<number | null>(null);
 
   // Card dimensions based on device and context
   const cardSize     = size || (device.isMobile 
->>>>>>> f89261d2
     ? (isInHand ? { width: 65, height: 91 } : { width: 85, height: 119 })
     : (isInHand ? { width: 100, height: 140 } : { width: 120, height: 168 })
   );
 
   // KONIVRER Arena color schemes
-<<<<<<< HEAD
-  const colorMap    : any : any = {
-=======
   const colorMap     = {
->>>>>>> f89261d2
     white: '#FFFBD5',
     blue: '#AAE0FA', 
     black: '#D3D3D3',
@@ -76,19 +55,11 @@
     multicolor: '#F5DEB3'
   };
 
-<<<<<<< HEAD
-  const handleMouseDown    : any : any = (e: React.MouseEvent) => {
-    if (device.isMobile) return; // Handle touch events separately on mobile
-    
-    e.preventDefault();
-    const rect    : any : any = cardRef.current?.getBoundingClientRect();
-=======
   const handleMouseDown     = (e: React.MouseEvent) => {
     if (device.isMobile) return; // Handle touch events separately on mobile
     
     e.preventDefault();
     const rect     = cardRef.current?.getBoundingClientRect();
->>>>>>> f89261d2
     if (rect) {
       onDragStart(card, { 
         x: e.clientX - rect.left, 
@@ -97,11 +68,7 @@
     }
   };
 
-<<<<<<< HEAD
-  const handleMouseUp    : any : any = (e: React.MouseEvent) => {
-=======
   const handleMouseUp     = (e: React.MouseEvent) => {
->>>>>>> f89261d2
     if (device.isMobile) return;
     
     if (dragState.isDragging && dragState.draggedCard?.id === card.id) {
@@ -109,11 +76,7 @@
     }
   };
 
-<<<<<<< HEAD
-  const handleClick    : any : any = (e: React.MouseEvent) => {
-=======
   const handleClick     = (e: React.MouseEvent) => {
->>>>>>> f89261d2
     e.stopPropagation();
     if (e.detail === 2) {
       onCardDoubleClick(card);
@@ -122,29 +85,17 @@
     }
   };
 
-<<<<<<< HEAD
-  const handleContextMenu    : any : any = (e: React.MouseEvent) => {
-=======
   const handleContextMenu     = (e: React.MouseEvent) => {
->>>>>>> f89261d2
     e.preventDefault();
     onCardRightClick(card);
   };
 
   // Mobile touch handlers
-<<<<<<< HEAD
-  const handleTouchStart    : any : any = (e: React.TouchEvent) => {
-    if (!device.isMobile) return;
-    
-    const touch    : any : any = e.touches[0];
-    const now    : any : any = Date.now();
-=======
   const handleTouchStart     = (e: React.TouchEvent) => {
     if (!device.isMobile) return;
     
     const touch     = e.touches[0];
     const now     = Date.now();
->>>>>>> f89261d2
     
     setTouchState({
       isLongPress: false,
@@ -160,11 +111,7 @@
     }, 500);
 
     // Start drag for mobile
-<<<<<<< HEAD
-    const rect    : any : any = cardRef.current?.getBoundingClientRect();
-=======
     const rect     = cardRef.current?.getBoundingClientRect();
->>>>>>> f89261d2
     if (rect) {
       onDragStart(card, {
         x: touch.clientX - rect.left,
@@ -173,24 +120,15 @@
     }
   };
 
-<<<<<<< HEAD
-  const handleTouchEnd    : any : any = (e: React.TouchEvent) => {
-=======
   const handleTouchEnd     = (e: React.TouchEvent) => {
->>>>>>> f89261d2
     if (!device.isMobile) return;
     
     if (longPressTimer.current) {
       window.clearTimeout(longPressTimer.current);
     }
 
-<<<<<<< HEAD
-    const now    : any : any = Date.now();
-    const touchDuration    : any : any = now - touchState.touchStartTime;
-=======
     const now     = Date.now();
     const touchDuration     = now - touchState.touchStartTime;
->>>>>>> f89261d2
 
     if (!touchState.isLongPress && touchDuration < 500) {
       // Short tap - select card
@@ -198,33 +136,20 @@
     }
 
     if (dragState.isDragging && dragState.draggedCard?.id === card.id) {
-<<<<<<< HEAD
-      const touch    : any : any = e.changedTouches[0];
-=======
       const touch     = e.changedTouches[0];
->>>>>>> f89261d2
       onDragEnd(card, { x: touch.clientX, y: touch.clientY });
     }
   };
 
-<<<<<<< HEAD
-  const handleTouchCancel    : any : any = () => {
-=======
   const handleTouchCancel     = () => {
->>>>>>> f89261d2
     if (longPressTimer.current) {
       window.clearTimeout(longPressTimer.current);
     }
   };
 
   // Card styling based on KONIVRER Arena design patterns
-<<<<<<< HEAD
-  const getCardStyle    : any : any = (): React.CSSProperties => {
-    const baseStyle: React.CSSProperties    : any : any = {
-=======
   const getCardStyle     = (): React.CSSProperties => {
     const baseStyle: React.CSSProperties     = {
->>>>>>> f89261d2
       width: `${cardSize.width}px`,
       height: `${cardSize.height}px`,
       backgroundColor: colorMap[card.color as keyof typeof colorMap] || 
