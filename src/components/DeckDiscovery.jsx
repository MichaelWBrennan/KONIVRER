--- conflicted
+++ resolved
@@ -8,10 +8,7 @@
   Copy,
   Filter,
   TrendingUp,
-<<<<<<< HEAD
-=======
   Search,
->>>>>>> 9c7ecd17
 } from 'lucide-react';
 import { motion } from 'framer-motion';
 import { useData } from '../contexts/DataContext';
@@ -30,79 +27,6 @@
 
   // Load and filter real deck data
   useEffect(() => {
-<<<<<<< HEAD
-    const mockDecks = [
-      {
-        id: 'deck1',
-        name: 'Aggro Lightning',
-        archetype: 'Aggro',
-        format: 'Standard',
-        pilot: 'ProPlayer123',
-        tournament: 'Weekly Championship #45',
-        placement: 1,
-        date: '2024-06-08',
-        winRate: 85,
-        popularity: 92,
-        cards: [
-          { id: 'card001', name: 'Gustling Wisp', quantity: 4 },
-          { id: 'card004', name: 'Lightning Bolt', quantity: 4 },
-          { id: 'card002', name: 'Infernal Sprinter', quantity: 3 },
-        ],
-        description:
-          'Fast aggro deck focusing on early pressure and burn spells.',
-        sideboard: [{ id: 'card005', name: 'Healing Potion', quantity: 2 }],
-        tags: ['Fast', 'Competitive', 'Budget-Friendly'],
-        votes: 156,
-        views: 2340,
-      },
-      {
-        id: 'deck2',
-        name: 'Control Guardian',
-        archetype: 'Control',
-        format: 'Standard',
-        pilot: 'ControlMaster',
-        tournament: 'Grand Prix Finals',
-        placement: 2,
-        date: '2024-06-06',
-        winRate: 78,
-        popularity: 67,
-        cards: [
-          { id: 'card003', name: 'Brilliant Watcher', quantity: 4 },
-          { id: 'card007', name: 'Crystal Shield', quantity: 3 },
-          { id: 'card005', name: 'Healing Potion', quantity: 4 },
-        ],
-        description: 'Defensive control deck with strong late-game threats.',
-        sideboard: [{ id: 'card004', name: 'Lightning Bolt', quantity: 3 }],
-        tags: ['Control', 'Late Game', 'Defensive'],
-        votes: 89,
-        views: 1567,
-      },
-      {
-        id: 'deck3',
-        name: 'Dragon Ramp',
-        archetype: 'Midrange',
-        format: 'Standard',
-        pilot: 'DragonLord',
-        tournament: 'Regional Championship',
-        placement: 1,
-        date: '2024-06-07',
-        winRate: 82,
-        popularity: 74,
-        cards: [
-          { id: 'card008', name: 'Ancient Dragon', quantity: 2 },
-          { id: 'card010', name: 'Mana Crystal', quantity: 4 },
-          { id: 'card006', name: 'Flame Sword', quantity: 3 },
-        ],
-        description: 'Ramp into powerful dragons and dominate the late game.',
-        sideboard: [{ id: 'card009', name: 'Void Walker', quantity: 2 }],
-        tags: ['Dragons', 'Ramp', 'Big Threats'],
-        votes: 203,
-        views: 3421,
-      },
-    ];
-    setDecks(mockDecks);
-  }, []);
-=======
     let filteredDecks = [...allDecks];
 
     // Apply filters
@@ -158,7 +82,6 @@
       setDecks(filteredDecks);
     }
   }, [allDecks, filters, sortBy, getRecentDecks, getPopularDecks]);
->>>>>>> 9c7ecd17
 
   const getFilteredDecks = () => {
     return decks
