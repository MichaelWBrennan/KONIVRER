--- conflicted
+++ resolved
@@ -1,20 +1,12 @@
 import { style } from "@vanilla-extract/css";
 
-<<<<<<< HEAD
-export const topRight: any : any = style({
-=======
 export const topRight = style({
->>>>>>> 52efd3f1
   position: "fixed",
   top: "1rem",
   right: "1rem",
   zIndex: 1000,
 });
-<<<<<<< HEAD
-export const restrictNotice: any : any = style({
-=======
 export const restrictNotice = style({
->>>>>>> 52efd3f1
   padding: "2rem",
   textAlign: "center",
   maxWidth: 600,
@@ -23,15 +15,6 @@
   borderRadius: 8,
   border: "2px solid #ff6b6b",
 });
-<<<<<<< HEAD
-export const restrictTitle: any : any = style({
-  color: "#ff6b6b",
-  marginBottom: "1rem",
-});
-export const restrictMuted: any : any = style({ color: "#666" });
-
-export const modalMask: any : any = style({
-=======
 export const restrictTitle = style({
   color: "#ff6b6b",
   marginBottom: "1rem",
@@ -39,7 +22,6 @@
 export const restrictMuted = style({ color: "#666" });
 
 export const modalMask = style({
->>>>>>> 52efd3f1
   position: "fixed",
   inset: 0,
   background: "rgba(0,0,0,0.8)",
@@ -48,11 +30,7 @@
   justifyContent: "center",
   zIndex: 1000,
 });
-<<<<<<< HEAD
-export const modal: any : any = style({
-=======
 export const modal = style({
->>>>>>> 52efd3f1
   background: "var(--secondary-bg)",
   padding: "2rem",
   borderRadius: 8,
@@ -61,11 +39,7 @@
   overflow: "auto",
   position: "relative",
 });
-<<<<<<< HEAD
-export const modalClose: any : any = style({
-=======
 export const modalClose = style({
->>>>>>> 52efd3f1
   position: "absolute",
   top: 10,
   right: 10,
@@ -83,22 +57,13 @@
   alignItems: "center",
   justifyContent: "center",
 });
-<<<<<<< HEAD
-export const modalImg: any : any = style({
-=======
 export const modalImg = style({
->>>>>>> 52efd3f1
   width: "100%",
   maxWidth: 300,
   marginTop: "1rem",
 });
-<<<<<<< HEAD
-export const modalBody: any : any = style({ marginTop: "1rem" });
-export const modalPrimary: any : any = style({
-=======
 export const modalBody = style({ marginTop: "1rem" });
 export const modalPrimary = style({
->>>>>>> 52efd3f1
   marginTop: "1rem",
   padding: "0.5rem 1rem",
   background: "var(--accent-color)",
